// init: The initial user-level program

#include "kernel/types.h"
#include "kernel/stat.h"
#include "user/user.h"
#include "kernel/fcntl.h"

#ifdef USERTEST
char *argv[] = { "usertests", 0 };
#else
char *argv[] = { "sh", 0 };
#endif

int
main(void)
{
  int pid, wpid, xstate;

  if(open("console", O_RDWR) < 0){
    mknod("console", 1, 1);
    open("console", O_RDWR);
  }
  dup(0);  // stdout
  dup(0);  // stderr

  for(;;){
    printf("init: starting %s\n", argv[0]);
    pid = fork();
    if(pid < 0){
      printf("init: fork failed\n");
      exit(1);
    }
    if(pid == 0){
      exec(argv[0], argv);
      printf("init: exec %s failed\n", argv[0]);
      exit(1);
    }
<<<<<<< HEAD
    while((wpid=wait(&xstate)) >= 0 && wpid != pid){
      //printf("zombie!\n");
=======

    for(;;){
      // this call to wait() returns if the shell exits,
      // or if a parentless process exits.
      wpid = wait((int *) 0);
      if(wpid == pid){
        // the shell exited; restart it.
        break;
      } else if(wpid < 0){
        printf("init: wait returned an error\n");
        exit(1);
      } else {
        // it was a parentless process; do nothing.
      }
>>>>>>> b154cf09
    }
#ifdef USERTEST
    poweroff(xstate);
#endif
  }
}<|MERGE_RESOLUTION|>--- conflicted
+++ resolved
@@ -35,10 +35,6 @@
       printf("init: exec %s failed\n", argv[0]);
       exit(1);
     }
-<<<<<<< HEAD
-    while((wpid=wait(&xstate)) >= 0 && wpid != pid){
-      //printf("zombie!\n");
-=======
 
     for(;;){
       // this call to wait() returns if the shell exits,
@@ -53,7 +49,6 @@
       } else {
         // it was a parentless process; do nothing.
       }
->>>>>>> b154cf09
     }
 #ifdef USERTEST
     poweroff(xstate);
