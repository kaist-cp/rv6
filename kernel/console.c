//
// Console input and output, to the uart.
// Reads are line at a time.
// Implements special input characters:
//   newline -- end of line
//   control-h -- backspace
//   control-u -- kill line
//   control-d -- end of file
//   control-p -- print process list
//

#include <stdarg.h>

#include "types.h"
#include "param.h"
#include "spinlock.h"
#include "sleeplock.h"
#include "fs.h"
#include "file.h"
#include "memlayout.h"
#include "riscv.h"
#include "defs.h"
#include "proc.h"

#define BACKSPACE 0x100
#define C(x)  ((x)-'@')  // Control-x

//
// send one character to the uart.
// called by printf, and to echo input characters,
// but not from write().
//
void
consputc(int c)
{
  extern volatile int panicked; // from printf.c

  if(panicked){
    for(;;)
      ;
  }

  if(c == BACKSPACE){
    // if the user typed backspace, overwrite with a space.
    uartputc_sync('\b'); uartputc_sync(' '); uartputc_sync('\b');
  } else {
    uartputc_sync(c);
  }
}

struct {
  struct spinlock lock;
  
  // input
#define INPUT_BUF 128
  char buf[INPUT_BUF];
  uint r;  // Read index
  uint w;  // Write index
  uint e;  // Edit index
} cons;

//
// user write()s to the console go here.
//
int
consolewrite(int user_src, uint64 src, int n)
{
  int i;

  acquire(&cons.lock);
  for(i = 0; i < n; i++){
    char c;
    if(either_copyin(&c, user_src, src+i, 1) == -1)
      break;
    uartputc(c);
<<<<<<< HEAD
    uartputc(c, 1);
=======
>>>>>>> 0f50e952
  }
  release(&cons.lock);

  return i;
}

//
// user read()s from the console go here.
// copy (up to) a whole input line to dst.
// user_dist indicates whether dst is a user
// or kernel address.
//
int
consoleread(int user_dst, uint64 dst, int n)
{
  uint target;
  int c;
  char cbuf;

  target = n;
  acquire(&cons.lock);
  while(n > 0){
    // wait until interrupt handler has put some
    // input into cons.buffer.
    while(cons.r == cons.w){
      if(myproc()->killed){
        release(&cons.lock);
        return -1;
      }
      sleep(&cons.r, &cons.lock);
    }

    c = cons.buf[cons.r++ % INPUT_BUF];

    if(c == C('D')){  // end-of-file
      if(n < target){
        // Save ^D for next time, to make sure
        // caller gets a 0-byte result.
        cons.r--;
      }
      break;
    }

    // copy the input byte to the user-space buffer.
    cbuf = c;
    if(either_copyout(user_dst, dst, &cbuf, 1) == -1)
      break;

    dst++;
    --n;

    if(c == '\n'){
      // a whole line has arrived, return to
      // the user-level read().
      break;
    }
  }
  release(&cons.lock);

  return target - n;
}

//
// the console input interrupt handler.
// uartintr() calls this for input character.
// do erase/kill processing, append to cons.buf,
// wake up consoleread() if a whole line has arrived.
//
void
consoleintr(int c)
{
  acquire(&cons.lock);

  switch(c){
  case C('P'):  // Print process list.
    procdump();
    break;
  case C('U'):  // Kill line.
    while(cons.e != cons.w &&
          cons.buf[(cons.e-1) % INPUT_BUF] != '\n'){
      cons.e--;
      consputc(BACKSPACE);
    }
    break;
  case C('H'): // Backspace
  case '\x7f':
    if(cons.e != cons.w){
      cons.e--;
      consputc(BACKSPACE);
    }
    break;
  default:
    if(c != 0 && cons.e-cons.r < INPUT_BUF){
      c = (c == '\r') ? '\n' : c;

      // echo back to the user.
      consputc(c);

      // store for consumption by consoleread().
      cons.buf[cons.e++ % INPUT_BUF] = c;

      if(c == '\n' || c == C('D') || cons.e == cons.r+INPUT_BUF){
        // wake up consoleread() if a whole line (or end-of-file)
        // has arrived.
        cons.w = cons.e;
        wakeup(&cons.r);
      }
    }
    break;
  }
  
  release(&cons.lock);
}

void
consoleinit(void)
{
  initlock(&cons.lock, "cons");

  uartinit();

  // connect read and write system calls
  // to consoleread and consolewrite.
  devsw[CONSOLE].read = consoleread;
  devsw[CONSOLE].write = consolewrite;
}<|MERGE_RESOLUTION|>--- conflicted
+++ resolved
@@ -73,10 +73,6 @@
     if(either_copyin(&c, user_src, src+i, 1) == -1)
       break;
     uartputc(c);
-<<<<<<< HEAD
-    uartputc(c, 1);
-=======
->>>>>>> 0f50e952
   }
   release(&cons.lock);
 
