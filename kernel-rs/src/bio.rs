use crate::libc;
use crate::{
    buf::Buf, param::NBUF, printf::panic, spinlock::Spinlock, virtio_disk::virtio_disk_rw,
};
use core::mem::MaybeUninit;
use core::ptr;

/// Buffer cache.
///
/// The buffer cache is a linked list of buf structures holding cached copies of disk block
/// contents.  Caching disk blocks in memory reduces the number of disk reads and also provides a
/// synchronization point for disk blocks used by multiple processes.
///
/// Interface:
/// * To get a buffer for a particular disk block, call bread.
/// * After changing buffer data, call bwrite to write it to disk.
/// * When done with the buffer, call brelse.
/// * Do not use the buffer after calling brelse.
/// * Only one process at a time can use a buffer, so do not keep them longer than necessary.
pub struct Bcache {
    lock: Spinlock,
    buf: [Buf; NBUF as usize],

    // Linked list of all buffers, through prev/next.  head.next is most recently used.
    head: Buf,
}

pub static mut BCACHE: MaybeUninit<Bcache> = MaybeUninit::uninit();

pub unsafe fn binit() {
    let bcache = BCACHE.get_mut();

    let mut b: *mut Buf = ptr::null_mut();
    bcache
        .lock
        .initlock(b"bcache\x00" as *const u8 as *const libc::c_char as *mut libc::c_char);
    // Create linked list of buffers
    bcache.head.prev = &mut bcache.head;
    bcache.head.next = &mut bcache.head;
    b = bcache.buf.as_mut_ptr();
    while b < bcache.buf.as_mut_ptr().offset(NBUF as isize) {
        (*b).next = bcache.head.next;
        (*b).prev = &mut bcache.head;
        (*b).lock
            .initlock(b"buffer\x00" as *const u8 as *const libc::c_char as *mut libc::c_char);
        (*bcache.head.next).prev = b;
        bcache.head.next = b;
        b = b.offset(1)
    }
}

/// Look through buffer cache for block on device dev.
/// If not found, allocate a buffer.
/// In either case, return locked buffer.
unsafe fn bget(mut dev: u32, mut blockno: u32) -> *mut Buf {
    let bcache = BCACHE.get_mut();

    let mut b: *mut Buf = ptr::null_mut();
    bcache.lock.acquire();
    // Is the block already cached?
    b = bcache.head.next;
    while b != &mut bcache.head as *mut Buf {
<<<<<<< HEAD
        if (*b).getdev() == dev && (*b).getblockno() == blockno {
            (*b).increfcnt();
            release(&mut bcache.lock);
            acquiresleep(&mut (*b).lock);
=======
        if (*b).dev == dev && (*b).blockno == blockno {
            (*b).refcnt = (*b).refcnt.wrapping_add(1);
            bcache.lock.release();
            (*b).lock.acquire();
>>>>>>> 0bbed3a4
            return b;
        }
        b = (*b).next
    }

    // Not cached; recycle an unused buffer.
    b = bcache.head.prev;
    while b != &mut bcache.head as *mut Buf {
<<<<<<< HEAD
        if (*b).getrefcnt() == 0 as i32 as u32 {
            (*b).setdev(dev);
            (*b).setblockno(blockno);
            (*b).setvalid(0);
            (*b).setrefcnt(1);
            release(&mut bcache.lock);
            acquiresleep(&mut (*b).lock);
=======
        if (*b).refcnt == 0 as i32 as u32 {
            (*b).dev = dev;
            (*b).blockno = blockno;
            (*b).valid = 0 as i32;
            (*b).refcnt = 1 as i32 as u32;
            bcache.lock.release();
            (*b).lock.acquire();
>>>>>>> 0bbed3a4
            return b;
        }
        b = (*b).prev
    }
    panic(b"bget: no buffers\x00" as *const u8 as *const libc::c_char as *mut libc::c_char);
}

/// Return a locked buf with the contents of the indicated block.
pub unsafe fn bread(mut dev: u32, mut blockno: u32) -> *mut Buf {
    let mut b: *mut Buf = ptr::null_mut();
    b = bget(dev, blockno);
    if (*b).getvalid() == 0 {
        virtio_disk_rw(b, 0 as i32);
        (*b).setvalid(1);
    }
    b
}

<<<<<<< HEAD
impl Buf {
    /// Write b's contents to disk.  Must be locked.
    pub unsafe fn bwrite(&mut self) {
        if holdingsleep(&mut (*self).lock) == 0 {
            panic(b"bwrite\x00" as *const u8 as *const libc::c_char as *mut libc::c_char);
        }
        virtio_disk_rw(self, 1 as i32);
=======
/// Write b's contents to disk.  Must be locked.
pub unsafe fn bwrite(mut b: *mut Buf) {
    if (*b).lock.holding() == 0 {
        panic(b"bwrite\x00" as *const u8 as *const libc::c_char as *mut libc::c_char);
>>>>>>> 0bbed3a4
    }

    /// Release a locked buffer.
    /// Move to the head of the MRU list.
    pub unsafe fn brelse(&mut self) {
        let bcache = BCACHE.get_mut();

<<<<<<< HEAD
        if holdingsleep(&mut (*self).lock) == 0 {
            panic(b"brelse\x00" as *const u8 as *const libc::c_char as *mut libc::c_char);
        }
        releasesleep(&mut (*self).lock);
        acquire(&mut bcache.lock);
        let refcnt = (*self).getrefcnt();
        (*self).setrefcnt(refcnt.wrapping_sub(1));
        if (*self).getrefcnt() == 0 as i32 as u32 {
            // no one is waiting for it.
            (*(*self).next).prev = (*self).prev;
            (*(*self).prev).next = (*self).next;
            (*self).next = bcache.head.next;
            (*self).prev = &mut bcache.head;
            (*bcache.head.next).prev = self;
            bcache.head.next = self
        }
        release(&mut bcache.lock);
    }

    pub unsafe fn bpin(&mut self) {
        let bcache = BCACHE.get_mut();

        acquire(&mut bcache.lock);
        let refcnt = (*self).getrefcnt();
        (*self).setrefcnt(refcnt.wrapping_add(1));
        release(&mut bcache.lock);
    }

    pub unsafe fn bunpin(&mut self) {
        let bcache = BCACHE.get_mut();

        acquire(&mut bcache.lock);
        let refcnt = (*self).getrefcnt();
        (*self).setrefcnt(refcnt.wrapping_sub(1));
        release(&mut bcache.lock);
    }
=======
    if (*b).lock.holding() == 0 {
        panic(b"brelse\x00" as *const u8 as *const libc::c_char as *mut libc::c_char);
    }
    (*b).lock.release();
    bcache.lock.acquire();
    (*b).refcnt = (*b).refcnt.wrapping_sub(1);
    if (*b).refcnt == 0 as i32 as u32 {
        // no one is waiting for it.
        (*(*b).next).prev = (*b).prev;
        (*(*b).prev).next = (*b).next;
        (*b).next = bcache.head.next;
        (*b).prev = &mut bcache.head;
        (*bcache.head.next).prev = b;
        bcache.head.next = b
    }
    bcache.lock.release();
}
pub unsafe fn bpin(mut b: *mut Buf) {
    let bcache = BCACHE.get_mut();

    bcache.lock.acquire();
    (*b).refcnt = (*b).refcnt.wrapping_add(1);
    bcache.lock.release();
}
pub unsafe fn bunpin(mut b: *mut Buf) {
    let bcache = BCACHE.get_mut();

    bcache.lock.acquire();
    (*b).refcnt = (*b).refcnt.wrapping_sub(1);
    bcache.lock.release();
>>>>>>> 0bbed3a4
}<|MERGE_RESOLUTION|>--- conflicted
+++ resolved
@@ -60,17 +60,10 @@
     // Is the block already cached?
     b = bcache.head.next;
     while b != &mut bcache.head as *mut Buf {
-<<<<<<< HEAD
         if (*b).getdev() == dev && (*b).getblockno() == blockno {
             (*b).increfcnt();
-            release(&mut bcache.lock);
-            acquiresleep(&mut (*b).lock);
-=======
-        if (*b).dev == dev && (*b).blockno == blockno {
-            (*b).refcnt = (*b).refcnt.wrapping_add(1);
             bcache.lock.release();
             (*b).lock.acquire();
->>>>>>> 0bbed3a4
             return b;
         }
         b = (*b).next
@@ -79,23 +72,13 @@
     // Not cached; recycle an unused buffer.
     b = bcache.head.prev;
     while b != &mut bcache.head as *mut Buf {
-<<<<<<< HEAD
         if (*b).getrefcnt() == 0 as i32 as u32 {
             (*b).setdev(dev);
             (*b).setblockno(blockno);
             (*b).setvalid(0);
             (*b).setrefcnt(1);
-            release(&mut bcache.lock);
-            acquiresleep(&mut (*b).lock);
-=======
-        if (*b).refcnt == 0 as i32 as u32 {
-            (*b).dev = dev;
-            (*b).blockno = blockno;
-            (*b).valid = 0 as i32;
-            (*b).refcnt = 1 as i32 as u32;
             bcache.lock.release();
             (*b).lock.acquire();
->>>>>>> 0bbed3a4
             return b;
         }
         b = (*b).prev
@@ -114,20 +97,13 @@
     b
 }
 
-<<<<<<< HEAD
 impl Buf {
     /// Write b's contents to disk.  Must be locked.
     pub unsafe fn bwrite(&mut self) {
-        if holdingsleep(&mut (*self).lock) == 0 {
+        if (*self).lock.holding() == 0 {
             panic(b"bwrite\x00" as *const u8 as *const libc::c_char as *mut libc::c_char);
         }
         virtio_disk_rw(self, 1 as i32);
-=======
-/// Write b's contents to disk.  Must be locked.
-pub unsafe fn bwrite(mut b: *mut Buf) {
-    if (*b).lock.holding() == 0 {
-        panic(b"bwrite\x00" as *const u8 as *const libc::c_char as *mut libc::c_char);
->>>>>>> 0bbed3a4
     }
 
     /// Release a locked buffer.
@@ -135,12 +111,11 @@
     pub unsafe fn brelse(&mut self) {
         let bcache = BCACHE.get_mut();
 
-<<<<<<< HEAD
-        if holdingsleep(&mut (*self).lock) == 0 {
+        if (*self).lock.holding() == 0 {
             panic(b"brelse\x00" as *const u8 as *const libc::c_char as *mut libc::c_char);
         }
-        releasesleep(&mut (*self).lock);
-        acquire(&mut bcache.lock);
+        (*self).lock.release();
+        bcache.lock.acquire();
         let refcnt = (*self).getrefcnt();
         (*self).setrefcnt(refcnt.wrapping_sub(1));
         if (*self).getrefcnt() == 0 as i32 as u32 {
@@ -152,56 +127,24 @@
             (*bcache.head.next).prev = self;
             bcache.head.next = self
         }
-        release(&mut bcache.lock);
+        bcache.lock.release();
     }
 
     pub unsafe fn bpin(&mut self) {
         let bcache = BCACHE.get_mut();
 
-        acquire(&mut bcache.lock);
+        bcache.lock.acquire();
         let refcnt = (*self).getrefcnt();
         (*self).setrefcnt(refcnt.wrapping_add(1));
-        release(&mut bcache.lock);
+        bcache.lock.release();
     }
 
     pub unsafe fn bunpin(&mut self) {
         let bcache = BCACHE.get_mut();
 
-        acquire(&mut bcache.lock);
+        bcache.lock.acquire();
         let refcnt = (*self).getrefcnt();
         (*self).setrefcnt(refcnt.wrapping_sub(1));
-        release(&mut bcache.lock);
+        bcache.lock.release();
     }
-=======
-    if (*b).lock.holding() == 0 {
-        panic(b"brelse\x00" as *const u8 as *const libc::c_char as *mut libc::c_char);
-    }
-    (*b).lock.release();
-    bcache.lock.acquire();
-    (*b).refcnt = (*b).refcnt.wrapping_sub(1);
-    if (*b).refcnt == 0 as i32 as u32 {
-        // no one is waiting for it.
-        (*(*b).next).prev = (*b).prev;
-        (*(*b).prev).next = (*b).next;
-        (*b).next = bcache.head.next;
-        (*b).prev = &mut bcache.head;
-        (*bcache.head.next).prev = b;
-        bcache.head.next = b
-    }
-    bcache.lock.release();
-}
-pub unsafe fn bpin(mut b: *mut Buf) {
-    let bcache = BCACHE.get_mut();
-
-    bcache.lock.acquire();
-    (*b).refcnt = (*b).refcnt.wrapping_add(1);
-    bcache.lock.release();
-}
-pub unsafe fn bunpin(mut b: *mut Buf) {
-    let bcache = BCACHE.get_mut();
-
-    bcache.lock.acquire();
-    (*b).refcnt = (*b).refcnt.wrapping_sub(1);
-    bcache.lock.release();
->>>>>>> 0bbed3a4
 }