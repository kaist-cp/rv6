<<<<<<< HEAD
use crate::libc;
use crate::{
    buf::Buf,
    printf::panic,
    proc::cpu,
    sleeplock::{acquiresleep, holdingsleep, initsleeplock, releasesleep, Sleeplock},
    spinlock::{acquire, initlock, release, Spinlock},
    virtio_disk::virtio_disk_rw,
};
use core::ptr;
pub type uint = libc::c_uint;
pub type uchar = libc::c_uchar;
=======
use crate::buf::Buf;
use crate::proc::cpu;
use crate::sleeplock::{acquiresleep, holdingsleep, initsleeplock, releasesleep, Sleeplock};
use crate::spinlock::{acquire, initlock, release, Spinlock};
use crate::virtio_disk::virtio_disk_rw;
use core::ptr;
extern "C" {
    #[no_mangle]
    fn panic(_: *mut i8) -> !;
}
>>>>>>> 3d7480b5
/// Buffer cache.
///
/// The buffer cache is a linked list of buf structures holding
/// cached copies of disk block contents.  Caching disk blocks
/// in memory reduces the number of disk reads and also provides
/// a synchronization point for disk blocks used by multiple processes.
///
/// Interface:
/// * To get a buffer for a particular disk block, call bread.
/// * After changing buffer data, call bwrite to write it to disk.
/// * When done with the buffer, call brelse.
/// * Do not use the buffer after calling brelse.
/// * Only one process at a time can use a buffer,
///     so do not keep them longer than necessary.
#[derive(Copy, Clone)]
#[repr(C)]
pub struct C2RustUnnamed {
    pub lock: Spinlock,
    pub buf: [Buf; 30],
    pub head: Buf,
}
// maximum number of processes
// maximum number of CPUs
// open files per process
// open files per system
// maximum number of active i-nodes
// maximum major device number
// device number of file system root disk
// max exec arguments
pub const MAXOPBLOCKS: isize = 10;
// max # of blocks any FS op writes
// max data blocks in on-disk log
pub const NBUF: isize = MAXOPBLOCKS * 3;
#[no_mangle]
pub static mut bcache: C2RustUnnamed = C2RustUnnamed {
    lock: Spinlock {
        locked: 0,
        name: 0 as *const i8 as *mut i8,
        cpu: 0 as *const cpu as *mut cpu,
    },
    buf: [Buf {
        valid: 0,
        disk: 0,
        dev: 0,
        blockno: 0,
        lock: Sleeplock {
            locked: 0,
            lk: Spinlock {
                locked: 0,
                name: 0 as *const i8 as *mut i8,
                cpu: 0 as *const cpu as *mut cpu,
            },
            name: 0 as *const i8 as *mut i8,
            pid: 0,
        },
        refcnt: 0,
        prev: 0 as *const Buf as *mut Buf,
        next: 0 as *const Buf as *mut Buf,
        qnext: 0 as *const Buf as *mut Buf,
        data: [0; 1024],
    }; 30],
    head: Buf {
        valid: 0,
        disk: 0,
        dev: 0,
        blockno: 0,
        lock: Sleeplock {
            locked: 0,
            lk: Spinlock {
                locked: 0,
                name: 0 as *const i8 as *mut i8,
                cpu: 0 as *const cpu as *mut cpu,
            },
            name: 0 as *const i8 as *mut i8,
            pid: 0,
        },
        refcnt: 0,
        prev: 0 as *const Buf as *mut Buf,
        next: 0 as *const Buf as *mut Buf,
        qnext: 0 as *const Buf as *mut Buf,
        data: [0; 1024],
    },
};
#[no_mangle]
pub unsafe extern "C" fn binit() {
    let mut b: *mut Buf = ptr::null_mut();
    initlock(&mut bcache.lock, b"bcache\x00" as *const u8 as *mut i8);
    // Create linked list of buffers
    bcache.head.prev = &mut bcache.head;
    bcache.head.next = &mut bcache.head;
    b = bcache.buf.as_mut_ptr();
    while b < bcache.buf.as_mut_ptr().offset(NBUF) {
        (*b).next = bcache.head.next;
        (*b).prev = &mut bcache.head;
        initsleeplock(&mut (*b).lock, b"buffer\x00" as *const u8 as *mut i8);
        (*bcache.head.next).prev = b;
        bcache.head.next = b;
        b = b.offset(1)
    }
}
/// Look through buffer cache for block on device dev.
/// If not found, allocate a buffer.
/// In either case, return locked buffer.
unsafe extern "C" fn bget(mut dev: u32, mut blockno: u32) -> *mut Buf {
    let mut b: *mut Buf = ptr::null_mut();
    acquire(&mut bcache.lock);
    // Is the block already cached?
    b = bcache.head.next;
    while b != &mut bcache.head as *mut Buf {
        if (*b).dev == dev && (*b).blockno == blockno {
            (*b).refcnt = (*b).refcnt.wrapping_add(1);
            release(&mut bcache.lock);
            acquiresleep(&mut (*b).lock);
            return b;
        }
        b = (*b).next
    }
    // Not cached; recycle an unused buffer.
    b = bcache.head.prev;
    while b != &mut bcache.head as *mut Buf {
        if (*b).refcnt == 0 as i32 as u32 {
            (*b).dev = dev;
            (*b).blockno = blockno;
            (*b).valid = 0 as i32;
            (*b).refcnt = 1 as i32 as u32;
            release(&mut bcache.lock);
            acquiresleep(&mut (*b).lock);
            return b;
        }
        b = (*b).prev
    }
    panic(b"bget: no buffers\x00" as *const u8 as *mut i8);
}
/// Return a locked buf with the contents of the indicated block.
#[no_mangle]
pub unsafe extern "C" fn bread(mut dev: u32, mut blockno: u32) -> *mut Buf {
    let mut b: *mut Buf = ptr::null_mut();
    b = bget(dev, blockno);
    if (*b).valid == 0 {
        virtio_disk_rw(b, 0 as i32);
        (*b).valid = 1 as i32
    }
    b
}
/// Write b's contents to disk.  Must be locked.
#[no_mangle]
pub unsafe extern "C" fn bwrite(mut b: *mut Buf) {
    if holdingsleep(&mut (*b).lock) == 0 {
        panic(b"bwrite\x00" as *const u8 as *mut i8);
    }
    virtio_disk_rw(b, 1 as i32);
}
/// Release a locked buffer.
/// Move to the head of the MRU list.
#[no_mangle]
pub unsafe extern "C" fn brelse(mut b: *mut Buf) {
    if holdingsleep(&mut (*b).lock) == 0 {
        panic(b"brelse\x00" as *const u8 as *mut i8);
    }
    releasesleep(&mut (*b).lock);
    acquire(&mut bcache.lock);
    (*b).refcnt = (*b).refcnt.wrapping_sub(1);
    if (*b).refcnt == 0 as i32 as u32 {
        // no one is waiting for it.
        (*(*b).next).prev = (*b).prev;
        (*(*b).prev).next = (*b).next;
        (*b).next = bcache.head.next;
        (*b).prev = &mut bcache.head;
        (*bcache.head.next).prev = b;
        bcache.head.next = b
    }
    release(&mut bcache.lock);
}
#[no_mangle]
pub unsafe extern "C" fn bpin(mut b: *mut Buf) {
    acquire(&mut bcache.lock);
    (*b).refcnt = (*b).refcnt.wrapping_add(1);
    release(&mut bcache.lock);
}
#[no_mangle]
pub unsafe extern "C" fn bunpin(mut b: *mut Buf) {
    acquire(&mut bcache.lock);
    (*b).refcnt = (*b).refcnt.wrapping_sub(1);
    release(&mut bcache.lock);
}<|MERGE_RESOLUTION|>--- conflicted
+++ resolved
@@ -1,5 +1,3 @@
-<<<<<<< HEAD
-use crate::libc;
 use crate::{
     buf::Buf,
     printf::panic,
@@ -9,20 +7,6 @@
     virtio_disk::virtio_disk_rw,
 };
 use core::ptr;
-pub type uint = libc::c_uint;
-pub type uchar = libc::c_uchar;
-=======
-use crate::buf::Buf;
-use crate::proc::cpu;
-use crate::sleeplock::{acquiresleep, holdingsleep, initsleeplock, releasesleep, Sleeplock};
-use crate::spinlock::{acquire, initlock, release, Spinlock};
-use crate::virtio_disk::virtio_disk_rw;
-use core::ptr;
-extern "C" {
-    #[no_mangle]
-    fn panic(_: *mut i8) -> !;
-}
->>>>>>> 3d7480b5
 /// Buffer cache.
 ///
 /// The buffer cache is a linked list of buf structures holding
