use crate::libc;
use crate::{
    elf::{ElfHdr, ProgHdr, ELF_MAGIC, ELF_PROG_LOAD},
    file::Inode,
    fs::namei,
    log::{begin_op, end_op},
    param::MAXARG,
    printf::panic,
    proc::{myproc, proc, proc_freepagetable, proc_pagetable},
    riscv::{pagetable_t, PGSIZE},
    string::{safestrcpy, strlen},
    vm::{copyout, uvmalloc, uvmclear, walkaddr},
};
use core::ptr;

pub unsafe fn exec(mut path: *mut libc::c_char, mut argv: *mut *mut libc::c_char) -> i32 {
    let mut oldsz: usize = 0;
    let mut current_block: usize;
    let mut s: *mut libc::c_char = ptr::null_mut();
    let mut last: *mut libc::c_char = ptr::null_mut();
    let mut argc: usize = 0;
    let mut sz: usize = 0;
    let mut sp: usize = 0;
    let mut ustack: [usize; MAXARG + 1] = [0; MAXARG + 1];
    let mut stackbase: usize = 0;
    let mut elf: ElfHdr = Default::default();
    let mut ip: *mut Inode = ptr::null_mut();
    let mut ph: ProgHdr = Default::default();
    let mut pagetable: pagetable_t = 0 as pagetable_t;
    let mut oldpagetable: pagetable_t = ptr::null_mut();
    let mut p: *mut proc = myproc();
    begin_op();
    ip = namei(path);
    if ip.is_null() {
        end_op();
        return -1;
    }
    (*ip).lock();

    // Check ELF header
    if (*ip).read(
        0,
        &mut elf as *mut ElfHdr as usize,
        0,
        ::core::mem::size_of::<ElfHdr>() as u32,
    ) as usize
        == ::core::mem::size_of::<ElfHdr>()
        && elf.magic == ELF_MAGIC
    {
        pagetable = proc_pagetable(p);
        if !pagetable.is_null() {
            // Load program into memory.
            sz = 0;
            current_block = 15768484401365413375;
            for i in 0..elf.phnum as usize {
                let off = elf
                    .phoff
                    .wrapping_add(i * ::core::mem::size_of::<ProgHdr>());

                if (*ip).read(
                    0,
                    &mut ph as *mut ProgHdr as usize,
                    off as u32,
                    ::core::mem::size_of::<ProgHdr>() as u32,
                ) as usize
                    != ::core::mem::size_of::<ProgHdr>()
                {
                    current_block = 7080392026674647309;
                    break;
                }
                if ph.typ == ELF_PROG_LOAD as u32 {
                    if ph.memsz < ph.filesz {
                        current_block = 7080392026674647309;
                        break;
                    }
                    if ph.vaddr.wrapping_add(ph.memsz) < ph.vaddr {
                        current_block = 7080392026674647309;
                        break;
                    }
                    sz = uvmalloc(pagetable, sz, ph.vaddr.wrapping_add(ph.memsz));
                    if sz == 0 {
                        current_block = 7080392026674647309;
                        break;
                    }
                    if ph.vaddr.wrapping_rem(PGSIZE as usize) != 0 {
                        current_block = 7080392026674647309;
                        break;
                    }
                    if loadseg(pagetable, ph.vaddr, ip, ph.off as u32, ph.filesz as u32).is_err() {
                        current_block = 7080392026674647309;
                        break;
                    }
                }
            }

            match current_block {
                7080392026674647309 => {}
                _ => {
                    (*ip).unlockput();
                    end_op();
                    ip = ptr::null_mut();
                    p = myproc();
                    oldsz = (*p).sz;

                    // Allocate two pages at the next page boundary.
                    // Use the second as the user stack.
                    sz = sz.wrapping_add(PGSIZE as usize).wrapping_sub(1) & !(PGSIZE - 1) as usize;
                    sz = uvmalloc(pagetable, sz, sz.wrapping_add((2 * PGSIZE) as usize));
                    if sz != 0 {
                        uvmclear(pagetable, sz.wrapping_sub((2 * PGSIZE) as usize));
                        sp = sz;
                        stackbase = sp.wrapping_sub(PGSIZE as usize);

                        // Push argument strings, prepare rest of stack in ustack.
                        argc = 0;
                        loop {
                            if (*argv.add(argc)).is_null() {
                                current_block = 4567019141635105728;
                                break;
                            }
                            if argc >= MAXARG {
                                current_block = 7080392026674647309;
                                break;
                            }
                            sp = sp.wrapping_sub((strlen(*argv.add(argc)) + 1) as usize);

                            // riscv sp must be 16-byte aligned
                            sp = sp.wrapping_sub(sp.wrapping_rem(16));
                            if sp < stackbase {
                                current_block = 7080392026674647309;
                                break;
                            }
                            if copyout(
                                pagetable,
                                sp,
                                *argv.add(argc),
                                (strlen(*argv.add(argc)) + 1) as usize,
                            ) < 0
                            {
                                current_block = 7080392026674647309;
                                break;
                            }
                            ustack[argc] = sp;
                            argc = argc.wrapping_add(1)
                        }
                        match current_block {
                            7080392026674647309 => {}
                            _ => {
                                ustack[argc] = 0;

                                // push the array of argv[] pointers.
                                sp = sp.wrapping_sub(
                                    argc.wrapping_add(1)
                                        .wrapping_mul(::core::mem::size_of::<usize>()),
                                );
                                sp = sp.wrapping_sub(sp.wrapping_rem(16));
                                if sp >= stackbase
                                    && copyout(
                                        pagetable,
                                        sp,
                                        ustack.as_mut_ptr() as *mut libc::c_char,
                                        argc.wrapping_add(1)
                                            .wrapping_mul(::core::mem::size_of::<usize>()),
                                    ) >= 0
                                {
                                    // arguments to user main(argc, argv)
                                    // argc is returned via the system call return
                                    // value, which goes in a0.
                                    (*(*p).tf).a1 = sp;

                                    // Save program name for debugging.
                                    s = path;
                                    last = s;
                                    while *s != 0 {
                                        if *s as i32 == '/' as i32 {
                                            last = s.offset(1isize)
                                        }
                                        s = s.offset(1)
                                    }
                                    safestrcpy(
                                        (*p).name.as_mut_ptr(),
                                        last,
                                        ::core::mem::size_of::<[libc::c_char; 16]>() as i32,
                                    );

                                    // Commit to the user image.
                                    oldpagetable = (*p).pagetable;
                                    (*p).pagetable = pagetable;
                                    (*p).sz = sz;

                                    // initial program counter = main
                                    (*(*p).tf).epc = elf.entry;

                                    // initial stack pointer
                                    (*(*p).tf).sp = sp;
                                    proc_freepagetable(oldpagetable, oldsz);

                                    // this ends up in a0, the first argument to main(argc, argv)
                                    return argc as i32;
                                }
                            }
                        }
                    }
                }
            }
        }
    }
    if !pagetable.is_null() {
        proc_freepagetable(pagetable, sz);
    }
    if !ip.is_null() {
        (*ip).unlockput();
        end_op();
    }
    -1
}

/// Load a program segment into pagetable at virtual address va.
/// va must be page-aligned
/// and the pages from va to va+sz must already be mapped.
///
/// Returns `Ok(())` on success, `Err(())` on failure.
unsafe fn loadseg(
    mut pagetable: pagetable_t,
    mut va: usize,
    mut ip: *mut Inode,
    mut offset: u32,
    mut sz: u32,
<<<<<<< HEAD
) -> i32 {
    let mut i: u32 = 0;

=======
) -> Result<(), ()> {
>>>>>>> f1df2b42
    if va.wrapping_rem(PGSIZE as usize) != 0 {
        panic(
            b"loadseg: va must be page aligned\x00" as *const u8 as *const libc::c_char
                as *mut libc::c_char,
        );
    }

<<<<<<< HEAD
    while i < sz {
=======
    for i in num_iter::range_step(0, sz, PGSIZE as _) {
>>>>>>> f1df2b42
        let pa = walkaddr(pagetable, va.wrapping_add(i as usize));
        if pa == 0 {
            panic(
                b"loadseg: address should exist\x00" as *const u8 as *const libc::c_char
                    as *mut libc::c_char,
            );
        }

        let n = if sz.wrapping_sub(i) < PGSIZE as u32 {
            sz.wrapping_sub(i)
        } else {
            PGSIZE as u32
        };

        if (*ip).read(0, pa, offset.wrapping_add(i), n) as u32 != n {
            return Err(());
        }
    }

    Ok(())
}<|MERGE_RESOLUTION|>--- conflicted
+++ resolved
@@ -226,13 +226,7 @@
     mut ip: *mut Inode,
     mut offset: u32,
     mut sz: u32,
-<<<<<<< HEAD
-) -> i32 {
-    let mut i: u32 = 0;
-
-=======
 ) -> Result<(), ()> {
->>>>>>> f1df2b42
     if va.wrapping_rem(PGSIZE as usize) != 0 {
         panic(
             b"loadseg: va must be page aligned\x00" as *const u8 as *const libc::c_char
@@ -240,11 +234,7 @@
         );
     }
 
-<<<<<<< HEAD
-    while i < sz {
-=======
     for i in num_iter::range_step(0, sz, PGSIZE as _) {
->>>>>>> f1df2b42
         let pa = walkaddr(pagetable, va.wrapping_add(i as usize));
         if pa == 0 {
             panic(
