--- conflicted
+++ resolved
@@ -7,17 +7,7 @@
     string::memset,
 };
 use core::ptr;
-<<<<<<< HEAD
-pub static mut end: [i8; 0] = [0; 0];
-=======
-extern "C" {
-    #[no_mangle]
-    fn panic(_: *mut libc::c_char) -> !;
-    #[no_mangle]
-    fn memset(_: *mut libc::c_void, _: i32, _: u32) -> *mut libc::c_void;
-}
 pub static mut end: [u8; 0] = [0; 0];
->>>>>>> 6ae222d8
 /// first address after kernel.
 /// defined by kernel.ld.
 #[derive(Copy, Clone)]
@@ -62,20 +52,20 @@
 pub static mut kmem: C2RustUnnamed = C2RustUnnamed {
     lock: Spinlock {
         locked: 0,
-        name: 0 as *const i8 as *mut i8,
+        name: 0 as *const libc::c_char as *mut libc::c_char,
         cpu: 0 as *const cpu as *mut cpu,
     },
     freelist: 0 as *const run as *mut run,
 };
 #[no_mangle]
 pub unsafe extern "C" fn kinit() {
-    initlock(&mut kmem.lock, b"kmem\x00" as *const u8 as *mut i8);
+    initlock(&mut kmem.lock, b"kmem\x00" as *const u8 as *const libc::c_char as *mut libc::c_char);
 
     // To successfully boot rv6 and pass usertests, two printf()s with b"\x00"
     // and variable `a` are needed. See https://github.com/kaist-cp/rv6/issues/8
     let a = 10;
-    printf(b"\x00" as *const u8 as *mut i8);
-    printf(b"\x00" as *const u8 as *mut i8, a);
+    printf(b"\x00" as *const u8 as *const libc::c_char as *mut libc::c_char);
+    printf(b"\x00" as *const u8 as *mut libc::c_char, a);
 
     freerange(
         end.as_mut_ptr() as *mut libc::c_void,
@@ -87,21 +77,12 @@
 /// and pipe buffers. Allocates whole 4096-byte pages.
 #[no_mangle]
 pub unsafe extern "C" fn freerange(mut pa_start: *mut libc::c_void, mut pa_end: *mut libc::c_void) {
-<<<<<<< HEAD
-    let mut p: *mut i8 = ptr::null_mut();
-    p = ((pa_start as u64)
-        .wrapping_add(PGSIZE as u64)
-        .wrapping_sub(1 as i32 as u64)
-        & !(PGSIZE - 1 as i32) as u64) as *mut i8;
-    while p.offset(PGSIZE as isize) <= pa_end as *mut i8 {
-=======
     let mut p: *mut libc::c_char = ptr::null_mut();
     p = ((pa_start as u64)
         .wrapping_add(PGSIZE as u64)
         .wrapping_sub(1 as i32 as u64)
         & !(PGSIZE - 1 as i32) as u64) as *mut libc::c_char;
     while p.offset(PGSIZE as isize) <= pa_end as *mut libc::c_char {
->>>>>>> 6ae222d8
         kfree(p as *mut libc::c_void);
         p = p.offset(PGSIZE as isize)
     }
@@ -114,14 +95,10 @@
 pub unsafe extern "C" fn kfree(mut pa: *mut libc::c_void) {
     let mut r: *mut run = ptr::null_mut();
     if (pa as u64).wrapping_rem(PGSIZE as u64) != 0 as i32 as u64
-<<<<<<< HEAD
-        || (pa as *mut i8) < end.as_mut_ptr()
-=======
         || (pa as *mut libc::c_char) < end.as_mut_ptr()
->>>>>>> 6ae222d8
         || pa as u64 >= PHYSTOP as u64
     {
-        panic(b"kfree\x00" as *const u8 as *mut i8);
+        panic(b"kfree\x00" as *const u8 as *const libc::c_char as *mut libc::c_char);
     }
     // Fill with junk to catch dangling refs.
     memset(pa, 1 as i32, PGSIZE as u32);
@@ -144,15 +121,11 @@
     }
     release(&mut kmem.lock);
     if !r.is_null() {
-<<<<<<< HEAD
-        memset(r as *mut i8 as *mut libc::c_void, 5, PGSIZE as u32);
-=======
         memset(
             r as *mut libc::c_char as *mut libc::c_void,
             5,
             PGSIZE as u32,
         );
->>>>>>> 6ae222d8
     }
     r as *mut libc::c_void
 }