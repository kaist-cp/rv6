--- conflicted
+++ resolved
@@ -6,19 +6,11 @@
     mut c: i32,
     mut n: u32,
 ) -> *mut libc::c_void {
-<<<<<<< HEAD
-    let mut cdst: *mut i8 = dst as *mut i8;
-    let mut i: i32 = 0;
-    i = 0 as i32;
-    while (i as u32) < n {
-        *cdst.offset(i as isize) = c as i8;
-=======
     let mut cdst: *mut libc::c_char = dst as *mut libc::c_char;
     let mut i: i32 = 0;
     i = 0 as i32;
     while (i as u32) < n {
         *cdst.offset(i as isize) = c as libc::c_char;
->>>>>>> 6ae222d8
         i += 1
     }
     dst
@@ -53,10 +45,10 @@
     mut src: *const libc::c_void,
     mut n: u32,
 ) -> *mut libc::c_void {
-    let mut s: *const i8 = ptr::null();
-    let mut d: *mut i8 = ptr::null_mut();
-    s = src as *const i8;
-    d = dst as *mut i8;
+    let mut s: *const libc::c_char = ptr::null();
+    let mut d: *mut libc::c_char = ptr::null_mut();
+    s = src as *const libc::c_char;
+    d = dst as *mut libc::c_char;
     if s < d && s.offset(n as isize) > d {
         s = s.offset(n as isize);
         d = d.offset(n as isize);
@@ -96,15 +88,11 @@
     memmove(dst, src, n)
 }
 #[no_mangle]
-<<<<<<< HEAD
-pub unsafe extern "C" fn strncmp(mut p: *const i8, mut q: *const i8, mut n: u32) -> i32 {
-=======
 pub unsafe extern "C" fn strncmp(
     mut p: *const libc::c_char,
     mut q: *const libc::c_char,
     mut n: u32,
 ) -> i32 {
->>>>>>> 6ae222d8
     while n > 0 as u32 && *p as i32 != 0 && *p as i32 == *q as i32 {
         n = n.wrapping_sub(1);
         p = p.offset(1);
@@ -116,17 +104,12 @@
     *p as u8 as i32 - *q as u8 as i32
 }
 #[no_mangle]
-<<<<<<< HEAD
-pub unsafe extern "C" fn strncpy(mut s: *mut i8, mut t: *const i8, mut n: i32) -> *mut i8 {
-    let mut os: *mut i8 = ptr::null_mut();
-=======
 pub unsafe extern "C" fn strncpy(
     mut s: *mut libc::c_char,
     mut t: *const libc::c_char,
     mut n: i32,
 ) -> *mut libc::c_char {
     let mut os: *mut libc::c_char = ptr::null_mut();
->>>>>>> 6ae222d8
     os = s;
     loop {
         let fresh5 = n;
@@ -150,27 +133,18 @@
         }
         let fresh9 = s;
         s = s.offset(1);
-<<<<<<< HEAD
-        *fresh9 = 0 as i32 as i8
-=======
         *fresh9 = 0 as i32 as libc::c_char
->>>>>>> 6ae222d8
     }
     os
 }
 /// Like strncpy but guaranteed to NUL-terminate.
 #[no_mangle]
-<<<<<<< HEAD
-pub unsafe extern "C" fn safestrcpy(mut s: *mut i8, mut t: *const i8, mut n: i32) -> *mut i8 {
-    let mut os: *mut i8 = ptr::null_mut();
-=======
 pub unsafe extern "C" fn safestrcpy(
     mut s: *mut libc::c_char,
     mut t: *const libc::c_char,
     mut n: i32,
 ) -> *mut libc::c_char {
     let mut os: *mut libc::c_char = ptr::null_mut();
->>>>>>> 6ae222d8
     os = s;
     if n <= 0 {
         return os;
@@ -188,19 +162,11 @@
             break;
         }
     }
-<<<<<<< HEAD
-    *s = 0 as i32 as i8;
-    os
-}
-#[no_mangle]
-pub unsafe extern "C" fn strlen(mut s: *const i8) -> i32 {
-=======
     *s = 0 as i32 as libc::c_char;
     os
 }
 #[no_mangle]
 pub unsafe extern "C" fn strlen(mut s: *const libc::c_char) -> i32 {
->>>>>>> 6ae222d8
     let mut n: i32 = 0;
     while *s.offset(n as isize) != 0 {
         n += 1
