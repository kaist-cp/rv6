<<<<<<< HEAD
use crate::{
    printf::panic,
    proc::{cpu, mycpu},
};
use core::ptr;
=======
use crate::libc;
use crate::proc::{cpu, mycpu};
use core::ptr;
extern "C" {
    #[no_mangle]
    fn panic(_: *mut libc::c_char) -> !;
}
>>>>>>> 6ae222d8
/// Mutual exclusion lock.
#[derive(Copy, Clone)]
#[repr(C)]
pub struct Spinlock {
    pub locked: u32,
<<<<<<< HEAD
    pub name: *mut i8,
=======
    pub name: *mut libc::c_char,
>>>>>>> 6ae222d8
    pub cpu: *mut cpu,
}
pub const SSTATUS_SIE: i64 = (1 as i64) << 1 as i32;
/// Supervisor Interrupt Enable
/// User Interrupt Enable
#[inline]
unsafe fn r_sstatus() -> u64 {
    let mut x: u64 = 0;
    llvm_asm!("csrr $0, sstatus" : "=r" (x) : : : "volatile");
    x
}
#[inline]
unsafe fn w_sstatus(mut x: u64) {
    llvm_asm!("csrw sstatus, $0" : : "r" (x) : : "volatile");
}
// Supervisor Interrupt Enable
pub const SIE_SEIE: i64 = (1 as i64) << 9 as i32;
// external
pub const SIE_STIE: i64 = (1 as i64) << 5 as i32;
// timer
pub const SIE_SSIE: i64 = (1 as i64) << 1 as i32;
/// software
#[inline]
unsafe fn r_sie() -> u64 {
    let mut x: u64 = 0;
    llvm_asm!("csrr $0, sie" : "=r" (x) : : : "volatile");
    x
}
#[inline]
unsafe fn w_sie(mut x: u64) {
    llvm_asm!("csrw sie, $0" : : "r" (x) : : "volatile");
}
/// enable device interrupts
#[inline]
unsafe fn intr_on() {
    w_sie(r_sie() | SIE_SEIE as u64 | SIE_STIE as u64 | SIE_SSIE as u64);
    w_sstatus(r_sstatus() | SSTATUS_SIE as u64);
}
/// disable device interrupts
#[inline]
unsafe fn intr_off() {
    w_sstatus(r_sstatus() & !SSTATUS_SIE as u64);
}
/// are device interrupts enabled?
#[inline]
unsafe fn intr_get() -> i32 {
    let mut x: u64 = r_sstatus();
    (x & SSTATUS_SIE as u64 != 0 as i32 as u64) as i32
}
/// Mutual exclusion spin locks.
#[no_mangle]
pub unsafe fn initlock(mut lk: *mut Spinlock, mut name: *mut i8) {
    (*lk).name = name;
    (*lk).locked = 0 as i32 as u32;
    (*lk).cpu = ptr::null_mut();
}
// Spinlock.c
/// Acquire the lock.
/// Loops (spins) until the lock is acquired.
#[no_mangle]
pub unsafe fn acquire(mut lk: *mut Spinlock) {
    push_off(); // disable interrupts to avoid deadlock.
    if holding(lk) != 0 {
        panic(b"acquire\x00" as *const u8 as *mut i8);
    }
    // On RISC-V, sync_lock_test_and_set turns into an atomic swap:
    //   a5 = 1
    //   s1 = &lk->locked
    //   amoswap.w.aq a5, a5, (s1)
    while ::core::intrinsics::atomic_xchg_acq(&mut (*lk).locked as *mut u32, 1 as i32 as u32)
        != 0 as i32 as u32
    {}
    // Tell the C compiler and the processor to not move loads or stores
    // past this point, to ensure that the critical section's memory
    // references happen after the lock is acquired.
    ::core::intrinsics::atomic_fence();
    // Record info about lock acquisition for holding() and debugging.
    (*lk).cpu = mycpu();
}
/// Release the lock.
#[no_mangle]
pub unsafe fn release(mut lk: *mut Spinlock) {
    if holding(lk) == 0 {
        panic(b"release\x00" as *const u8 as *mut i8);
    }
    (*lk).cpu = ptr::null_mut();
    // Tell the C compiler and the CPU to not move loads or stores
    // past this point, to ensure that all the stores in the critical
    // section are visible to other CPUs before the lock is released.
    // On RISC-V, this turns into a fence instruction.
    ::core::intrinsics::atomic_fence();
    // Release the lock, equivalent to lk->locked = 0.
    // This code doesn't use a C assignment, since the C standard
    // implies that an assignment might be implemented with
    // multiple store instructions.
    // On RISC-V, sync_lock_release turns into an atomic swap:
    //   s1 = &lk->locked
    //   amoswap.w zero, zero, (s1)
    ::core::intrinsics::atomic_store_rel(&mut (*lk).locked, 0);
    pop_off();
}
/// Check whether this cpu is holding the lock.
#[no_mangle]
pub unsafe fn holding(mut lk: *mut Spinlock) -> i32 {
    let mut r: i32 = 0;
    push_off();
    r = ((*lk).locked != 0 && (*lk).cpu == mycpu()) as i32;
    pop_off();
    r
}
/// push_off/pop_off are like intr_off()/intr_on() except that they are matched:
/// it takes two pop_off()s to undo two push_off()s.  Also, if interrupts
/// are initially off, then push_off, pop_off leaves them off.
#[no_mangle]
pub unsafe fn push_off() {
    let mut old: i32 = intr_get();
    intr_off();
    if (*(mycpu())).noff == 0 as i32 {
        (*(mycpu())).intena = old
    }
    (*(mycpu())).noff += 1 as i32;
}
#[no_mangle]
pub unsafe fn pop_off() {
    let mut c: *mut cpu = mycpu();
    if intr_get() != 0 {
        panic(b"pop_off - interruptible\x00" as *const u8 as *mut i8);
    }
    (*c).noff -= 1 as i32;
    if (*c).noff < 0 as i32 {
<<<<<<< HEAD
        panic(b"pop_off\x00" as *const u8 as *mut i8);
=======
        panic(b"pop_off\x00" as *const u8 as *const libc::c_char as *mut libc::c_char);
>>>>>>> 6ae222d8
    }
    if (*c).noff == 0 as i32 && (*c).intena != 0 {
        intr_on();
    };
}<|MERGE_RESOLUTION|>--- conflicted
+++ resolved
@@ -1,28 +1,15 @@
-<<<<<<< HEAD
+use crate::libc;
 use crate::{
     printf::panic,
     proc::{cpu, mycpu},
 };
 use core::ptr;
-=======
-use crate::libc;
-use crate::proc::{cpu, mycpu};
-use core::ptr;
-extern "C" {
-    #[no_mangle]
-    fn panic(_: *mut libc::c_char) -> !;
-}
->>>>>>> 6ae222d8
 /// Mutual exclusion lock.
 #[derive(Copy, Clone)]
 #[repr(C)]
 pub struct Spinlock {
     pub locked: u32,
-<<<<<<< HEAD
-    pub name: *mut i8,
-=======
     pub name: *mut libc::c_char,
->>>>>>> 6ae222d8
     pub cpu: *mut cpu,
 }
 pub const SSTATUS_SIE: i64 = (1 as i64) << 1 as i32;
@@ -74,7 +61,7 @@
 }
 /// Mutual exclusion spin locks.
 #[no_mangle]
-pub unsafe fn initlock(mut lk: *mut Spinlock, mut name: *mut i8) {
+pub unsafe fn initlock(mut lk: *mut Spinlock, mut name: *mut libc::c_char) {
     (*lk).name = name;
     (*lk).locked = 0 as i32 as u32;
     (*lk).cpu = ptr::null_mut();
@@ -86,7 +73,7 @@
 pub unsafe fn acquire(mut lk: *mut Spinlock) {
     push_off(); // disable interrupts to avoid deadlock.
     if holding(lk) != 0 {
-        panic(b"acquire\x00" as *const u8 as *mut i8);
+        panic(b"acquire\x00" as *const u8 as *const libc::c_char as *mut libc::c_char);
     }
     // On RISC-V, sync_lock_test_and_set turns into an atomic swap:
     //   a5 = 1
@@ -106,7 +93,7 @@
 #[no_mangle]
 pub unsafe fn release(mut lk: *mut Spinlock) {
     if holding(lk) == 0 {
-        panic(b"release\x00" as *const u8 as *mut i8);
+        panic(b"release\x00" as *const u8 as *const libc::c_char as *mut libc::c_char);
     }
     (*lk).cpu = ptr::null_mut();
     // Tell the C compiler and the CPU to not move loads or stores
@@ -149,15 +136,11 @@
 pub unsafe fn pop_off() {
     let mut c: *mut cpu = mycpu();
     if intr_get() != 0 {
-        panic(b"pop_off - interruptible\x00" as *const u8 as *mut i8);
+        panic(b"pop_off - interruptible\x00" as *const u8 as *const libc::c_char as *mut libc::c_char);
     }
     (*c).noff -= 1 as i32;
     if (*c).noff < 0 as i32 {
-<<<<<<< HEAD
-        panic(b"pop_off\x00" as *const u8 as *mut i8);
-=======
         panic(b"pop_off\x00" as *const u8 as *const libc::c_char as *mut libc::c_char);
->>>>>>> 6ae222d8
     }
     if (*c).noff == 0 as i32 && (*c).intena != 0 {
         intr_on();
