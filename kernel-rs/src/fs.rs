--- conflicted
+++ resolved
@@ -12,47 +12,11 @@
     string::{memmove, memset, strncmp, strncpy},
 };
 use core::ptr;
-<<<<<<< HEAD
-pub type uint = libc::c_uint;
-pub type ushort = libc::c_ushort;
-pub type uchar = libc::c_uchar;
-pub type uint64 = libc::c_ulong;
-pub type pagetable_t = *mut uint64;
-
-pub type C2RustUnnamed = libc::c_uint;
-pub const FD_DEVICE: C2RustUnnamed = 3;
-pub const FD_INODE: C2RustUnnamed = 2;
-pub const FD_PIPE: C2RustUnnamed = 1;
-pub const FD_NONE: C2RustUnnamed = 0;
-=======
-use file::inode;
-use proc::{cpu, myproc};
-use sleeplock::{acquiresleep, holdingsleep, initsleeplock, releasesleep, Sleeplock};
-use spinlock::{acquire, initlock, release, Spinlock};
-use stat::Stat;
-
-extern "C" {
-    #[no_mangle]
-    fn panic(_: *mut i8) -> !;
-    #[no_mangle]
-    fn either_copyout(user_dst: i32, dst: u64, src: *mut libc::c_void, len: u64) -> i32;
-    #[no_mangle]
-    fn either_copyin(dst: *mut libc::c_void, user_src: i32, src: u64, len: u64) -> i32;
-    #[no_mangle]
-    fn memmove(_: *mut libc::c_void, _: *const libc::c_void, _: u32) -> *mut libc::c_void;
-    #[no_mangle]
-    fn memset(_: *mut libc::c_void, _: i32, _: u32) -> *mut libc::c_void;
-    #[no_mangle]
-    fn strncmp(_: *const i8, _: *const i8, _: u32) -> i32;
-    #[no_mangle]
-    fn strncpy(_: *mut i8, _: *const i8, _: i32) -> *mut i8;
-}
 pub type pagetable_t = *mut u64;
 pub const FD_DEVICE: u32 = 3;
 pub const FD_INODE: u32 = 2;
 pub const FD_PIPE: u32 = 1;
 pub const FD_NONE: u32 = 0;
->>>>>>> 3d7480b5
 
 /// block size
 /// Disk layout:
