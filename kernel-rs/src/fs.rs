--- conflicted
+++ resolved
@@ -12,42 +12,12 @@
     string::{memmove, memset, strncmp, strncpy},
 };
 use core::ptr;
-<<<<<<< HEAD
-pub type pagetable_t = *mut u64;
-pub const FD_DEVICE: u32 = 3;
-pub const FD_INODE: u32 = 2;
-pub const FD_PIPE: u32 = 1;
-pub const FD_NONE: u32 = 0;
-=======
-use file::inode;
-use proc::{cpu, myproc};
-use sleeplock::{acquiresleep, holdingsleep, initsleeplock, releasesleep, Sleeplock};
-use spinlock::{acquire, initlock, release, Spinlock};
-use stat::Stat;
-
-extern "C" {
-    #[no_mangle]
-    fn panic(_: *mut libc::c_char) -> !;
-    #[no_mangle]
-    fn either_copyout(user_dst: i32, dst: u64, src: *mut libc::c_void, len: u64) -> i32;
-    #[no_mangle]
-    fn either_copyin(dst: *mut libc::c_void, user_src: i32, src: u64, len: u64) -> i32;
-    #[no_mangle]
-    fn memmove(_: *mut libc::c_void, _: *const libc::c_void, _: u32) -> *mut libc::c_void;
-    #[no_mangle]
-    fn memset(_: *mut libc::c_void, _: i32, _: u32) -> *mut libc::c_void;
-    #[no_mangle]
-    fn strncmp(_: *const libc::c_char, _: *const libc::c_char, _: u32) -> i32;
-    #[no_mangle]
-    fn strncpy(_: *mut libc::c_char, _: *const libc::c_char, _: i32) -> *mut libc::c_char;
-}
 pub type pagetable_t = *mut u64;
 pub type C2RustUnnamed = libc::c_uint;
 pub const FD_DEVICE: C2RustUnnamed = 3;
 pub const FD_INODE: C2RustUnnamed = 2;
 pub const FD_PIPE: C2RustUnnamed = 1;
 pub const FD_NONE: C2RustUnnamed = 0;
->>>>>>> 6ae222d8
 
 /// block size
 /// Disk layout:
@@ -72,11 +42,7 @@
 #[repr(C)]
 pub struct dirent {
     pub inum: u16,
-<<<<<<< HEAD
-    pub name: [i8; 14],
-=======
     pub name: [libc::c_char; 14],
->>>>>>> 6ae222d8
 }
 /// On-disk inode structure
 #[derive(Copy, Clone)]
@@ -215,11 +181,7 @@
 pub unsafe extern "C" fn fsinit(mut dev: i32) {
     readsb(dev, &mut sb);
     if sb.magic != FSMAGIC as u32 {
-<<<<<<< HEAD
-        panic(b"invalid file system\x00" as *const u8 as *mut i8);
-=======
         panic(b"invalid file system\x00" as *const u8 as *const libc::c_char as *mut libc::c_char);
->>>>>>> 6ae222d8
     }
     initlog(dev, &mut sb);
 }
@@ -263,7 +225,7 @@
         brelse(bp);
         b += BPB
     }
-    panic(b"balloc: out of blocks\x00" as *const u8 as *mut i8);
+    panic(b"balloc: out of blocks\x00" as *const u8 as *const libc::c_char as *mut libc::c_char);
 }
 /// Free a disk block.
 unsafe extern "C" fn bfree(mut dev: i32, mut b: u32) {
@@ -277,11 +239,7 @@
     bi = b.wrapping_rem(BPB as u32) as i32;
     m = (1 as i32) << (bi % 8 as i32);
     if (*bp).data[(bi / 8 as i32) as usize] as i32 & m == 0 as i32 {
-<<<<<<< HEAD
-        panic(b"freeing free block\x00" as *const u8 as *mut i8);
-=======
         panic(b"freeing free block\x00" as *const u8 as *const libc::c_char as *mut libc::c_char);
->>>>>>> 6ae222d8
     }
     (*bp).data[(bi / 8 as i32) as usize] = ((*bp).data[(bi / 8 as i32) as usize] as i32 & !m) as u8;
     log_write(bp);
@@ -291,7 +249,7 @@
 pub static mut icache: C2RustUnnamed_0 = C2RustUnnamed_0 {
     lock: Spinlock {
         locked: 0,
-        name: 0 as *const i8 as *mut i8,
+        name: 0 as *const libc::c_char as *mut libc::c_char,
         cpu: 0 as *const cpu as *mut cpu,
     },
     inode: [inode {
@@ -302,10 +260,10 @@
             locked: 0,
             lk: Spinlock {
                 locked: 0,
-                name: 0 as *const i8 as *mut i8,
+                name: 0 as *const libc::c_char as *mut libc::c_char,
                 cpu: 0 as *const cpu as *mut cpu,
             },
-            name: 0 as *const i8 as *mut i8,
+            name: 0 as *const libc::c_char as *mut libc::c_char,
             pid: 0,
         },
         valid: 0,
@@ -320,18 +278,14 @@
 #[no_mangle]
 pub unsafe extern "C" fn iinit() {
     let mut i: i32 = 0;
-<<<<<<< HEAD
-    initlock(&mut icache.lock, b"icache\x00" as *const u8 as *mut i8);
-=======
     initlock(
         &mut icache.lock,
         b"icache\x00" as *const u8 as *const libc::c_char as *mut libc::c_char,
     );
->>>>>>> 6ae222d8
     while i < NINODE {
         initsleeplock(
             &mut (*icache.inode.as_mut_ptr().offset(i as isize)).lock,
-            b"inode\x00" as *const u8 as *mut i8,
+            b"inode\x00" as *const u8 as *mut libc::c_char,
         );
         i += 1
     }
@@ -371,7 +325,7 @@
         brelse(bp);
         inum += 1
     }
-    panic(b"ialloc: no inodes\x00" as *const u8 as *mut i8);
+    panic(b"ialloc: no inodes\x00" as *const u8 as *const libc::c_char as *mut libc::c_char);
 }
 /// Copy a modified in-memory inode to disk.
 /// Must be called after every change to an ip->xxx field
@@ -429,7 +383,7 @@
     }
     // Recycle an inode cache entry.
     if empty.is_null() {
-        panic(b"iget: no inodes\x00" as *const u8 as *mut i8);
+        panic(b"iget: no inodes\x00" as *const u8 as *const libc::c_char as *mut libc::c_char);
     }
     ip = empty;
     (*ip).dev = dev;
@@ -455,11 +409,7 @@
     let mut bp: *mut Buf = ptr::null_mut();
     let mut dip: *mut dinode = ptr::null_mut();
     if ip.is_null() || (*ip).ref_0 < 1 as i32 {
-<<<<<<< HEAD
-        panic(b"ilock\x00" as *const u8 as *mut i8);
-=======
         panic(b"ilock\x00" as *const u8 as *const libc::c_char as *mut libc::c_char);
->>>>>>> 6ae222d8
     }
     acquiresleep(&mut (*ip).lock);
     if (*ip).valid == 0 as i32 {
@@ -487,11 +437,7 @@
         brelse(bp);
         (*ip).valid = 1 as i32;
         if (*ip).type_0 as i32 == 0 as i32 {
-<<<<<<< HEAD
-            panic(b"ilock: no type\x00" as *const u8 as *mut i8);
-=======
             panic(b"ilock: no type\x00" as *const u8 as *const libc::c_char as *mut libc::c_char);
->>>>>>> 6ae222d8
         }
     };
 }
@@ -499,11 +445,7 @@
 #[no_mangle]
 pub unsafe extern "C" fn iunlock(mut ip: *mut inode) {
     if ip.is_null() || holdingsleep(&mut (*ip).lock) == 0 || (*ip).ref_0 < 1 as i32 {
-<<<<<<< HEAD
-        panic(b"iunlock\x00" as *const u8 as *mut i8);
-=======
         panic(b"iunlock\x00" as *const u8 as *const libc::c_char as *mut libc::c_char);
->>>>>>> 6ae222d8
     }
     releasesleep(&mut (*ip).lock);
 }
@@ -578,7 +520,7 @@
         brelse(bp);
         return addr;
     }
-    panic(b"bmap: out of range\x00" as *const u8 as *mut i8);
+    panic(b"bmap: out of range\x00" as *const u8 as *const libc::c_char as *mut libc::c_char);
 }
 /// File system implementation.  Five layers:
 ///   + Blocks: allocator for raw disk blocks.
@@ -754,11 +696,7 @@
 }
 /// Directories
 #[no_mangle]
-<<<<<<< HEAD
-pub unsafe extern "C" fn namecmp(mut s: *const i8, mut t: *const i8) -> i32 {
-=======
 pub unsafe extern "C" fn namecmp(mut s: *const libc::c_char, mut t: *const libc::c_char) -> i32 {
->>>>>>> 6ae222d8
     strncmp(s, t, DIRSIZ as u32)
 }
 /// Look for a directory entry in a directory.
@@ -766,11 +704,7 @@
 #[no_mangle]
 pub unsafe extern "C" fn dirlookup(
     mut dp: *mut inode,
-<<<<<<< HEAD
-    mut name: *mut i8,
-=======
     mut name: *mut libc::c_char,
->>>>>>> 6ae222d8
     mut poff: *mut u32,
 ) -> *mut inode {
     let mut off: u32 = 0;
@@ -780,11 +714,7 @@
         name: [0; 14],
     };
     if (*dp).type_0 as i32 != T_DIR {
-<<<<<<< HEAD
-        panic(b"dirlookup not DIR\x00" as *const u8 as *mut i8);
-=======
         panic(b"dirlookup not DIR\x00" as *const u8 as *const libc::c_char as *mut libc::c_char);
->>>>>>> 6ae222d8
     }
     off = 0 as i32 as u32;
     while off < (*dp).size {
@@ -797,7 +727,7 @@
         ) as u64
             != ::core::mem::size_of::<dirent>() as u64
         {
-            panic(b"dirlookup read\x00" as *const u8 as *mut i8);
+            panic(b"dirlookup read\x00" as *const u8 as *const libc::c_char as *mut libc::c_char);
         }
         if de.inum as i32 != 0 as i32 && namecmp(name, de.name.as_mut_ptr()) == 0 as i32 {
             // entry matches path element
@@ -813,15 +743,11 @@
 }
 /// Write a new directory entry (name, inum) into the directory dp.
 #[no_mangle]
-<<<<<<< HEAD
-pub unsafe extern "C" fn dirlink(mut dp: *mut inode, mut name: *mut i8, mut inum: u32) -> i32 {
-=======
 pub unsafe extern "C" fn dirlink(
     mut dp: *mut inode,
     mut name: *mut libc::c_char,
     mut inum: u32,
 ) -> i32 {
->>>>>>> 6ae222d8
     let mut off: i32 = 0;
     let mut de: dirent = dirent {
         inum: 0,
@@ -846,7 +772,7 @@
         ) as u64
             != ::core::mem::size_of::<dirent>() as u64
         {
-            panic(b"dirlink read\x00" as *const u8 as *mut i8);
+            panic(b"dirlink read\x00" as *const u8 as *const libc::c_char as *mut libc::c_char);
         }
         if de.inum as i32 == 0 as i32 {
             break;
@@ -864,7 +790,7 @@
     ) as u64
         != ::core::mem::size_of::<dirent>() as u64
     {
-        panic(b"dirlink\x00" as *const u8 as *mut i8);
+        panic(b"dirlink\x00" as *const u8 as *const libc::c_char as *mut libc::c_char);
     }
     0 as i32
 }
@@ -881,16 +807,11 @@
 ///   skipelem("a", name) = "", setting name = "a"
 ///   skipelem("", name) = skipelem("////", name) = 0
 ///
-<<<<<<< HEAD
-unsafe extern "C" fn skipelem(mut path: *mut i8, mut name: *mut i8) -> *mut i8 {
-    let mut s: *mut i8 = ptr::null_mut();
-=======
 unsafe extern "C" fn skipelem(
     mut path: *mut libc::c_char,
     mut name: *mut libc::c_char,
 ) -> *mut libc::c_char {
     let mut s: *mut libc::c_char = ptr::null_mut();
->>>>>>> 6ae222d8
     let mut len: i32 = 0;
     while *path as i32 == '/' as i32 {
         path = path.offset(1)
@@ -915,11 +836,7 @@
             s as *const libc::c_void,
             len as u32,
         );
-<<<<<<< HEAD
-        *name.offset(len as isize) = 0 as i32 as i8
-=======
         *name.offset(len as isize) = 0 as i32 as libc::c_char
->>>>>>> 6ae222d8
     }
     while *path as i32 == '/' as i32 {
         path = path.offset(1)
@@ -931,15 +848,9 @@
 /// path element into name, which must have room for DIRSIZ bytes.
 /// Must be called inside a transaction since it calls iput().
 unsafe extern "C" fn namex(
-<<<<<<< HEAD
-    mut path: *mut i8,
-    mut nameiparent_0: i32,
-    mut name: *mut i8,
-=======
     mut path: *mut libc::c_char,
     mut nameiparent_0: i32,
     mut name: *mut libc::c_char,
->>>>>>> 6ae222d8
 ) -> *mut inode {
     let mut ip: *mut inode = ptr::null_mut();
     let mut next: *mut inode = ptr::null_mut();
@@ -978,14 +889,6 @@
     ip
 }
 #[no_mangle]
-<<<<<<< HEAD
-pub unsafe extern "C" fn namei(mut path: *mut i8) -> *mut inode {
-    let mut name: [i8; 14] = [0; 14];
-    namex(path, 0 as i32, name.as_mut_ptr())
-}
-#[no_mangle]
-pub unsafe extern "C" fn nameiparent(mut path: *mut i8, mut name: *mut i8) -> *mut inode {
-=======
 pub unsafe extern "C" fn namei(mut path: *mut libc::c_char) -> *mut inode {
     let mut name: [libc::c_char; 14] = [0; 14];
     namex(path, 0 as i32, name.as_mut_ptr())
@@ -995,6 +898,5 @@
     mut path: *mut libc::c_char,
     mut name: *mut libc::c_char,
 ) -> *mut inode {
->>>>>>> 6ae222d8
     namex(path, 1 as i32, name)
 }