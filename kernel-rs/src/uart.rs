--- conflicted
+++ resolved
@@ -1,12 +1,6 @@
+use crate::libc;
 use crate::console::consoleintr;
 use core::ptr;
-<<<<<<< HEAD
-=======
-extern "C" {
-    #[no_mangle]
-    fn consoleintr(_: i32);
-}
->>>>>>> 6ae222d8
 // Physical memory layout
 // qemu -machine virt is set up like this,
 // based on qemu's hw/riscv/virt.c:
@@ -25,10 +19,6 @@
 // PHYSTOP -- end RAM used by the kernel
 // qemu puts UART registers here in physical memory.
 pub const UART0: i64 = 0x10000000;
-<<<<<<< HEAD
-=======
-// uart.c
->>>>>>> 6ae222d8
 
 /// low-level driver routines for 16550a UART.
 
@@ -49,22 +39,6 @@
 #[no_mangle]
 pub unsafe extern "C" fn uartinit() {
     // disable interrupts.
-<<<<<<< HEAD
-    ptr::write_volatile((UART0 + 1 as i64) as *mut u8, 0);
-    // special mode to set baud rate.
-    ptr::write_volatile((UART0 + 3 as i64) as *mut u8, 0x80);
-    // LSB for baud rate of 38.4K.
-    ptr::write_volatile((UART0 + 0 as i64) as *mut u8, 0x3);
-    // MSB for baud rate of 38.4K.
-    ptr::write_volatile((UART0 + 1 as i64) as *mut u8, 0);
-    // leave set-baud mode,
-    // and set word length to 8 bits, no parity.
-    ptr::write_volatile((UART0 + 3 as i64) as *mut u8, 0x3);
-    // reset and enable FIFOs.
-    ptr::write_volatile((UART0 + 2 as i64) as *mut u8, 0x7);
-    // enable receive interrupts.
-    ptr::write_volatile((UART0 + 1 as i64) as *mut u8, 0x1);
-=======
     ptr::write_volatile((UART0 + 1 as i64) as *mut u8, 0 as libc::c_int as u8);
     // special mode to set baud rate.
     ptr::write_volatile((UART0 + 3 as i64) as *mut u8, 0x80 as libc::c_int as u8);
@@ -79,7 +53,6 @@
     ptr::write_volatile((UART0 + 2 as i64) as *mut u8, 0x7 as libc::c_int as u8);
     // enable receive interrupts.
     ptr::write_volatile((UART0 + 1 as i64) as *mut u8, 0x1 as libc::c_int as u8);
->>>>>>> 6ae222d8
 }
 /// write one output character to the UART.
 #[no_mangle]
