<<<<<<< HEAD
use crate::console::consoleintr;
use crate::libc;
use core::ptr;
=======
use core::ptr;
extern "C" {
    #[no_mangle]
    fn consoleintr(_: i32);
}
>>>>>>> 3d7480b5
// Physical memory layout
// qemu -machine virt is set up like this,
// based on qemu's hw/riscv/virt.c:
//
// 00001000 -- boot ROM, provided by qemu
// 02000000 -- CLINT
// 0C000000 -- PLIC
// 10000000 -- uart0
// 10001000 -- virtio disk
// 80000000 -- boot ROM jumps here in machine mode
//             -kernel loads the kernel here
// unused RAM after 80000000.
// the kernel uses physical memory thus:
// 80000000 -- entry.S, then kernel text and data
// end -- start of kernel page allocation area
// PHYSTOP -- end RAM used by the kernel
// qemu puts UART registers here in physical memory.
<<<<<<< HEAD
pub const UART0: libc::c_long = 0x10000000 as libc::c_long;
=======
pub const UART0: i64 = 0x10000000;
// uart.c
>>>>>>> 3d7480b5

/// low-level driver routines for 16550a UART.

/// the UART control registers are memory-mapped
/// at address UART0. this macro returns the
/// address of one of the registers.
/// the UART control registers.
/// some have different meanings for
/// read vs write.
/// http://byterunner.com/16550.html
/// receive holding register (for input bytes)
/// transmit holding register (for output bytes)
/// interrupt enable register
/// FIFO control register
/// interrupt status register
/// line control register
/// line status register
#[no_mangle]
pub unsafe extern "C" fn uartinit() {
    // disable interrupts.
    ptr::write_volatile((UART0 + 1 as i64) as *mut u8, 0);
    // special mode to set baud rate.
    ptr::write_volatile((UART0 + 3 as i64) as *mut u8, 0x80);
    // LSB for baud rate of 38.4K.
    ptr::write_volatile((UART0 + 0 as i64) as *mut u8, 0x3);
    // MSB for baud rate of 38.4K.
    ptr::write_volatile((UART0 + 1 as i64) as *mut u8, 0);
    // leave set-baud mode,
    // and set word length to 8 bits, no parity.
    ptr::write_volatile((UART0 + 3 as i64) as *mut u8, 0x3);
    // reset and enable FIFOs.
    ptr::write_volatile((UART0 + 2 as i64) as *mut u8, 0x7);
    // enable receive interrupts.
    ptr::write_volatile((UART0 + 1 as i64) as *mut u8, 0x1);
}
/// write one output character to the UART.
#[no_mangle]
pub unsafe extern "C" fn uartputc(mut c: i32) {
    // wait for Transmit Holding Empty to be set in LSR.
    while ptr::read_volatile((UART0 + 5 as i64) as *mut u8) as i32 & (1 as i32) << 5 as i32
        == 0 as i32
    {}
    ptr::write_volatile((UART0 + 0 as i32 as i64) as *mut u8, c as u8);
}
/// read one input character from the UART.
/// return -1 if none is waiting.
#[no_mangle]
pub unsafe extern "C" fn uartgetc() -> i32 {
    if ptr::read_volatile((UART0 + 5 as i64) as *mut u8) as i32 & 0x1 as i32 != 0 {
        // input data is ready.
        ptr::read_volatile((UART0 + 0 as i64) as *mut u8) as i32
    } else {
        -1
    }
}
/// trap.c calls here when the uart interrupts.
#[no_mangle]
pub unsafe extern "C" fn uartintr() {
    loop {
        let mut c: i32 = uartgetc();
        if c == -(1 as i32) {
            break;
        }
        consoleintr(c);
    }
}<|MERGE_RESOLUTION|>--- conflicted
+++ resolved
@@ -1,14 +1,5 @@
-<<<<<<< HEAD
 use crate::console::consoleintr;
-use crate::libc;
 use core::ptr;
-=======
-use core::ptr;
-extern "C" {
-    #[no_mangle]
-    fn consoleintr(_: i32);
-}
->>>>>>> 3d7480b5
 // Physical memory layout
 // qemu -machine virt is set up like this,
 // based on qemu's hw/riscv/virt.c:
@@ -26,12 +17,7 @@
 // end -- start of kernel page allocation area
 // PHYSTOP -- end RAM used by the kernel
 // qemu puts UART registers here in physical memory.
-<<<<<<< HEAD
-pub const UART0: libc::c_long = 0x10000000 as libc::c_long;
-=======
 pub const UART0: i64 = 0x10000000;
-// uart.c
->>>>>>> 3d7480b5
 
 /// low-level driver routines for 16550a UART.
 
