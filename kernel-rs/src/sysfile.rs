--- conflicted
+++ resolved
@@ -18,53 +18,12 @@
     vm::copyout,
 };
 use core::ptr;
-<<<<<<< HEAD
-pub type pagetable_t = *mut u64;
-pub const FD_DEVICE: u32 = 3;
-pub const FD_INODE: u32 = 2;
-pub const FD_PIPE: u32 = 1;
-pub const FD_NONE: u32 = 0;
-=======
-extern "C" {
-    // exec.c
-    #[no_mangle]
-    fn exec(_: *mut libc::c_char, _: *mut *mut libc::c_char) -> i32;
-    #[no_mangle]
-    fn namecmp(_: *const libc::c_char, _: *const libc::c_char) -> i32;
-    // kalloc.c
-    #[no_mangle]
-    fn kalloc() -> *mut libc::c_void;
-    #[no_mangle]
-    fn kfree(_: *mut libc::c_void);
-    #[no_mangle]
-    fn begin_op();
-    #[no_mangle]
-    fn end_op();
-    #[no_mangle]
-    fn panic(_: *mut libc::c_char) -> !;
-    #[no_mangle]
-    fn memset(_: *mut libc::c_void, _: i32, _: u32) -> *mut libc::c_void;
-    // syscall.c
-    #[no_mangle]
-    fn argint(_: i32, _: *mut i32) -> i32;
-    #[no_mangle]
-    fn argstr(_: i32, _: *mut libc::c_char, _: i32) -> i32;
-    #[no_mangle]
-    fn argaddr(_: i32, _: *mut u64) -> i32;
-    #[no_mangle]
-    fn fetchstr(_: u64, _: *mut libc::c_char, _: i32) -> i32;
-    #[no_mangle]
-    fn fetchaddr(_: u64, _: *mut u64) -> i32;
-    #[no_mangle]
-    fn copyout(_: pagetable_t, _: u64, _: *mut libc::c_char, _: u64) -> i32;
-}
 pub type pagetable_t = *mut u64;
 pub type C2RustUnnamed = libc::c_uint;
 pub const FD_DEVICE: C2RustUnnamed = 3;
 pub const FD_INODE: C2RustUnnamed = 2;
 pub const FD_PIPE: C2RustUnnamed = 1;
 pub const FD_NONE: C2RustUnnamed = 0;
->>>>>>> 6ae222d8
 pub const PGSIZE: i32 = 4096;
 // maximum number of processes
 // maximum number of CPUs
@@ -196,15 +155,9 @@
 /// Create the path new as a link to the same inode as old.
 #[no_mangle]
 pub unsafe extern "C" fn sys_link() -> u64 {
-<<<<<<< HEAD
-    let mut name: [i8; 14] = [0; 14];
-    let mut new: [i8; 128] = [0; 128];
-    let mut old: [i8; 128] = [0; 128];
-=======
     let mut name: [libc::c_char; 14] = [0; 14];
     let mut new: [libc::c_char; 128] = [0; 128];
     let mut old: [libc::c_char; 128] = [0; 128];
->>>>>>> 6ae222d8
     let mut dp: *mut inode = ptr::null_mut();
     let mut ip: *mut inode = ptr::null_mut();
     if argstr(0 as i32, old.as_mut_ptr(), MAXPATH) < 0 as i32
@@ -264,7 +217,7 @@
         ) as u64
             != ::core::mem::size_of::<dirent>() as u64
         {
-            panic(b"isdirempty: readi\x00" as *const u8 as *mut i8);
+            panic(b"isdirempty: readi\x00" as *const u8 as *const libc::c_char as *mut libc::c_char);
         }
         if de.inum as i32 != 0 as i32 {
             return 0 as i32;
@@ -281,13 +234,8 @@
         inum: 0,
         name: [0; 14],
     };
-<<<<<<< HEAD
-    let mut name: [i8; 14] = [0; 14];
-    let mut path: [i8; 128] = [0; 128];
-=======
     let mut name: [libc::c_char; 14] = [0; 14];
     let mut path: [libc::c_char; 128] = [0; 128];
->>>>>>> 6ae222d8
     let mut off: u32 = 0;
     if argstr(0 as i32, path.as_mut_ptr(), MAXPATH) < 0 as i32 {
         return -(1 as i32) as u64;
@@ -300,10 +248,6 @@
     }
     ilock(dp);
     // Cannot unlink "." or "..".
-<<<<<<< HEAD
-    if !(namecmp(name.as_mut_ptr(), b".\x00" as *const u8 as *mut i8) == 0 as i32
-        || namecmp(name.as_mut_ptr(), b"..\x00" as *const u8 as *mut i8) == 0 as i32)
-=======
     if !(namecmp(
         name.as_mut_ptr(),
         b".\x00" as *const u8 as *const libc::c_char,
@@ -312,20 +256,15 @@
             name.as_mut_ptr(),
             b"..\x00" as *const u8 as *const libc::c_char,
         ) == 0 as i32)
->>>>>>> 6ae222d8
     {
         ip = dirlookup(dp, name.as_mut_ptr(), &mut off);
         if !ip.is_null() {
             ilock(ip);
             if ((*ip).nlink as i32) < 1 as i32 {
-<<<<<<< HEAD
-                panic(b"unlink: nlink < 1\x00" as *const u8 as *mut i8);
-=======
                 panic(
                     b"unlink: nlink < 1\x00" as *const u8 as *const libc::c_char
                         as *mut libc::c_char,
                 );
->>>>>>> 6ae222d8
             }
             if (*ip).type_0 as i32 == T_DIR && isdirempty(ip) == 0 {
                 iunlockput(ip);
@@ -344,7 +283,7 @@
                 ) as u64
                     != ::core::mem::size_of::<dirent>() as u64
                 {
-                    panic(b"unlink: writei\x00" as *const u8 as *mut i8);
+                    panic(b"unlink: writei\x00" as *const u8 as *const libc::c_char as *mut libc::c_char);
                 }
                 if (*ip).type_0 as i32 == T_DIR {
                     (*dp).nlink -= 1;
@@ -364,18 +303,14 @@
     -(1 as i32) as u64
 }
 unsafe extern "C" fn create(
-<<<<<<< HEAD
-    mut path: *mut i8,
-=======
     mut path: *mut libc::c_char,
->>>>>>> 6ae222d8
     mut type_0: i16,
     mut major: i16,
     mut minor: i16,
 ) -> *mut inode {
     let mut ip: *mut inode = ptr::null_mut();
     let mut dp: *mut inode = ptr::null_mut();
-    let mut name: [i8; 14] = [0; 14];
+    let mut name: [libc::c_char; 14] = [0; 14];
     dp = nameiparent(path, name.as_mut_ptr());
     if dp.is_null() {
         return ptr::null_mut();
@@ -395,7 +330,7 @@
     }
     ip = ialloc((*dp).dev, type_0);
     if ip.is_null() {
-        panic(b"create: ialloc\x00" as *const u8 as *mut i8);
+        panic(b"create: ialloc\x00" as *const u8 as *const libc::c_char as *mut libc::c_char);
     }
     ilock(ip);
     (*ip).major = major;
@@ -407,10 +342,6 @@
         (*dp).nlink += 1; // for ".."
         iupdate(dp);
         // No ip->nlink++ for ".": avoid cyclic ref count.
-<<<<<<< HEAD
-        if dirlink(ip, b".\x00" as *const u8 as *mut i8, (*ip).inum) < 0 as i32
-            || dirlink(ip, b"..\x00" as *const u8 as *mut i8, (*dp).inum) < 0 as i32
-=======
         if dirlink(
             ip,
             b".\x00" as *const u8 as *const libc::c_char as *mut libc::c_char,
@@ -421,29 +352,20 @@
                 b"..\x00" as *const u8 as *const libc::c_char as *mut libc::c_char,
                 (*dp).inum,
             ) < 0 as i32
->>>>>>> 6ae222d8
         {
-            panic(b"create dots\x00" as *const u8 as *mut i8);
+            panic(b"create dots\x00" as *const u8 as *const libc::c_char as *mut libc::c_char);
             // user pointer to array of two integers
         }
     }
     if dirlink(dp, name.as_mut_ptr(), (*ip).inum) < 0 as i32 {
-<<<<<<< HEAD
-        panic(b"create: dirlink\x00" as *const u8 as *mut i8);
-=======
         panic(b"create: dirlink\x00" as *const u8 as *const libc::c_char as *mut libc::c_char);
->>>>>>> 6ae222d8
     }
     iunlockput(dp);
     ip
 }
 #[no_mangle]
 pub unsafe extern "C" fn sys_open() -> u64 {
-<<<<<<< HEAD
-    let mut path: [i8; 128] = [0; 128];
-=======
     let mut path: [libc::c_char; 128] = [0; 128];
->>>>>>> 6ae222d8
     let mut fd: i32 = 0;
     let mut omode: i32 = 0;
     let mut f: *mut File = ptr::null_mut();
@@ -505,24 +427,15 @@
         (*f).off = 0 as i32 as u32
     }
     (*f).ip = ip;
-<<<<<<< HEAD
-    (*f).readable = (omode & O_WRONLY == 0) as i32 as i8;
-    (*f).writable = (omode & O_WRONLY != 0 || omode & O_RDWR != 0) as i32 as i8;
-=======
     (*f).readable = (omode & O_WRONLY == 0) as i32 as libc::c_char;
     (*f).writable = (omode & O_WRONLY != 0 || omode & O_RDWR != 0) as i32 as libc::c_char;
->>>>>>> 6ae222d8
     iunlock(ip);
     end_op();
     fd as u64
 }
 #[no_mangle]
 pub unsafe extern "C" fn sys_mkdir() -> u64 {
-<<<<<<< HEAD
-    let mut path: [i8; 128] = [0; 128];
-=======
     let mut path: [libc::c_char; 128] = [0; 128];
->>>>>>> 6ae222d8
     let mut ip: *mut inode = ptr::null_mut();
     begin_op();
     if argstr(0 as i32, path.as_mut_ptr(), MAXPATH) < 0 as i32 || {
@@ -544,11 +457,7 @@
 #[no_mangle]
 pub unsafe extern "C" fn sys_mknod() -> u64 {
     let mut ip: *mut inode = ptr::null_mut();
-<<<<<<< HEAD
-    let mut path: [i8; 128] = [0; 128];
-=======
     let mut path: [libc::c_char; 128] = [0; 128];
->>>>>>> 6ae222d8
     let mut major: i32 = 0;
     let mut minor: i32 = 0;
     begin_op();
@@ -574,11 +483,7 @@
 }
 #[no_mangle]
 pub unsafe extern "C" fn sys_chdir() -> u64 {
-<<<<<<< HEAD
-    let mut path: [i8; 128] = [0; 128];
-=======
     let mut path: [libc::c_char; 128] = [0; 128];
->>>>>>> 6ae222d8
     let mut ip: *mut inode = ptr::null_mut();
     let mut p: *mut proc_0 = myproc();
     begin_op();
@@ -605,13 +510,8 @@
 pub unsafe extern "C" fn sys_exec() -> u64 {
     let mut ret: i32 = 0;
     let mut current_block: u64;
-<<<<<<< HEAD
-    let mut path: [i8; 128] = [0; 128];
-    let mut argv: [*mut i8; 32] = [ptr::null_mut(); 32];
-=======
     let mut path: [libc::c_char; 128] = [0; 128];
     let mut argv: [*mut libc::c_char; 32] = [ptr::null_mut(); 32];
->>>>>>> 6ae222d8
     let mut i: i32 = 0;
     let mut uargv: u64 = 0;
     let mut uarg: u64 = 0;
@@ -622,22 +522,13 @@
     memset(
         argv.as_mut_ptr() as *mut libc::c_void,
         0,
-<<<<<<< HEAD
-        ::core::mem::size_of::<[*mut i8; 32]>() as u64 as u32,
-=======
         ::core::mem::size_of::<[*mut libc::c_char; 32]>() as u64 as u32,
->>>>>>> 6ae222d8
     );
     i = 0 as i32;
     loop {
         if i as u64
-<<<<<<< HEAD
-            >= (::core::mem::size_of::<[*mut i8; 32]>() as u64)
-                .wrapping_div(::core::mem::size_of::<*mut i8>() as u64)
-=======
             >= (::core::mem::size_of::<[*mut libc::c_char; 32]>() as u64)
                 .wrapping_div(::core::mem::size_of::<*mut libc::c_char>() as u64)
->>>>>>> 6ae222d8
         {
             current_block = 12646643519710607562;
             break;
@@ -655,9 +546,9 @@
             current_block = 6009453772311597924;
             break;
         } else {
-            argv[i as usize] = kalloc() as *mut i8;
+            argv[i as usize] = kalloc() as *mut libc::c_char;
             if argv[i as usize].is_null() {
-                panic(b"sys_exec kalloc\x00" as *const u8 as *mut i8);
+                panic(b"sys_exec kalloc\x00" as *const u8 as *const libc::c_char as *mut libc::c_char);
             }
             if fetchstr(uarg, argv[i as usize], PGSIZE) < 0 as i32 {
                 current_block = 12646643519710607562;
@@ -670,13 +561,8 @@
         12646643519710607562 => {
             i = 0 as i32;
             while (i as u64)
-<<<<<<< HEAD
-                < (::core::mem::size_of::<[*mut i8; 32]>() as u64)
-                    .wrapping_div(::core::mem::size_of::<*mut i8>() as u64)
-=======
                 < (::core::mem::size_of::<[*mut libc::c_char; 32]>() as u64)
                     .wrapping_div(::core::mem::size_of::<*mut libc::c_char>() as u64)
->>>>>>> 6ae222d8
                 && !argv[i as usize].is_null()
             {
                 kfree(argv[i as usize] as *mut libc::c_void);
@@ -688,13 +574,8 @@
             ret = exec(path.as_mut_ptr(), argv.as_mut_ptr());
             i = 0 as i32;
             while (i as u64)
-<<<<<<< HEAD
-                < (::core::mem::size_of::<[*mut i8; 32]>() as u64)
-                    .wrapping_div(::core::mem::size_of::<*mut i8>() as u64)
-=======
                 < (::core::mem::size_of::<[*mut libc::c_char; 32]>() as u64)
                     .wrapping_div(::core::mem::size_of::<*mut libc::c_char>() as u64)
->>>>>>> 6ae222d8
                 && !argv[i as usize].is_null()
             {
                 kfree(argv[i as usize] as *mut libc::c_void);
@@ -734,21 +615,13 @@
     if copyout(
         (*p).pagetable,
         fdarray,
-<<<<<<< HEAD
-        &mut fd0 as *mut i32 as *mut i8,
-=======
         &mut fd0 as *mut i32 as *mut libc::c_char,
->>>>>>> 6ae222d8
         ::core::mem::size_of::<i32>() as u64,
     ) < 0
         || copyout(
             (*p).pagetable,
             fdarray.wrapping_add(::core::mem::size_of::<i32>() as u64),
-<<<<<<< HEAD
-            &mut fd1 as *mut i32 as *mut i8,
-=======
             &mut fd1 as *mut i32 as *mut libc::c_char,
->>>>>>> 6ae222d8
             ::core::mem::size_of::<i32>() as u64,
         ) < 0
     {
