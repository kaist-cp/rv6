<<<<<<< HEAD
use crate::fcntl::{O_CREATE, O_RDONLY, O_RDWR, O_WRONLY};
use crate::file::{filealloc, fileclose, filedup, fileread, filestat, filewrite};
use crate::fs::{
    dirlink, dirlookup, ialloc, ilock, iput, iunlock, iunlockput, iupdate, namei, nameiparent,
    readi, writei,
};
use crate::pipe::pipealloc;
=======
>>>>>>> a51db6db
use crate::{
    exec::exec,
    file::{filealloc, fileclose, filedup, fileread, filestat, filewrite},
    file::{inode, File},
    fs::dirent,
    fs::{
        dirlink, dirlookup, ialloc, ilock, iput, iunlock, iunlockput, iupdate, namecmp, namei,
        nameiparent, readi, writei,
    },
    kalloc::{kalloc, kfree},
    libc,
<<<<<<< HEAD
    param::{MAXPATH, NDEV, NOFILE},
    proc::{myproc, proc_0},
    riscv::{pagetable_t, PGSIZE},
    stat::{T_DEVICE, T_DIR, T_FILE},
=======
    log::{begin_op, end_op},
    pipe::pipealloc,
    printf::panic,
    proc::{myproc, proc_0},
    riscv::PGSIZE,
    string::memset,
    syscall::{argaddr, argint, argstr, fetchaddr, fetchstr},
    vm::copyout,
>>>>>>> a51db6db
};
use core::ptr;
<<<<<<< HEAD
extern "C" {
    // exec.c
    #[no_mangle]
    fn exec(_: *mut libc::c_char, _: *mut *mut libc::c_char) -> i32;
    #[no_mangle]
    fn namecmp(_: *const libc::c_char, _: *const libc::c_char) -> i32;
    // kalloc.c
    #[no_mangle]
    fn kalloc() -> *mut libc::c_void;
    #[no_mangle]
    fn kfree(_: *mut libc::c_void);
    #[no_mangle]
    fn begin_op();
    #[no_mangle]
    fn end_op();
    #[no_mangle]
    fn panic(_: *mut libc::c_char) -> !;
    #[no_mangle]
    fn memset(_: *mut libc::c_void, _: i32, _: u32) -> *mut libc::c_void;
    // syscall.c
    #[no_mangle]
    fn argint(_: i32, _: *mut i32) -> i32;
    #[no_mangle]
    fn argstr(_: i32, _: *mut libc::c_char, _: i32) -> i32;
    #[no_mangle]
    fn argaddr(_: i32, _: *mut u64) -> i32;
    #[no_mangle]
    fn fetchstr(_: u64, _: *mut libc::c_char, _: i32) -> i32;
    #[no_mangle]
    fn fetchaddr(_: u64, _: *mut u64) -> i32;
    #[no_mangle]
    fn copyout(_: pagetable_t, _: u64, _: *mut libc::c_char, _: u64) -> i32;
}
=======
pub type pagetable_t = *mut u64;
>>>>>>> a51db6db
pub type C2RustUnnamed = libc::c_uint;
pub const FD_DEVICE: C2RustUnnamed = 3;
pub const FD_INODE: C2RustUnnamed = 2;
pub const FD_PIPE: C2RustUnnamed = 1;
pub const FD_NONE: C2RustUnnamed = 0;
<<<<<<< HEAD
=======
// maximum number of processes
// maximum number of CPUs
pub const NOFILE: i32 = 16;
// open files per process
// open files per system
// maximum number of active i-nodes
pub const NDEV: i32 = 10;
// maximum major device number
// device number of file system root disk
// max exec arguments
// max # of blocks any FS op writes
// max data blocks in on-disk log
// size of disk block cache
// size of file system in blocks
pub const MAXPATH: i32 = 128;
pub const T_DIR: i32 = 1;
// Directory
pub const T_FILE: i32 = 2;
// File
pub const T_DEVICE: i32 = 3;
pub const O_RDONLY: i32 = 0;
pub const O_WRONLY: i32 = 0x1;
pub const O_RDWR: i32 = 0x2;
pub const O_CREATE: i32 = 0x200;
>>>>>>> a51db6db

/// File-system system calls.
/// Mostly argument checking, since we don't trust
/// user code, and calls into file.c and fs.c.

/// Fetch the nth word-sized system call argument as a file descriptor
/// and return both the descriptor and the corresponding struct file.
unsafe extern "C" fn argfd(mut n: i32, mut pfd: *mut i32, mut pf: *mut *mut File) -> i32 {
    let mut fd: i32 = 0;
    let mut f: *mut File = ptr::null_mut();
    if argint(n, &mut fd) < 0 as i32 {
        return -(1 as i32);
    }
    if fd < 0 as i32 || fd >= NOFILE || {
        f = (*myproc()).ofile[fd as usize];
        f.is_null()
    } {
        return -(1 as i32);
    }
    if !pfd.is_null() {
        *pfd = fd
    }
    if !pf.is_null() {
        *pf = f
    }
    0 as i32
}
/// Allocate a file descriptor for the given file.
/// Takes over file reference from caller on success.
unsafe extern "C" fn fdalloc(mut f: *mut File) -> i32 {
    let mut fd: i32 = 0; // user pointer to struct stat
    let mut p: *mut proc_0 = myproc();
    while fd < NOFILE {
        if (*p).ofile[fd as usize].is_null() {
            (*p).ofile[fd as usize] = f;
            return fd;
        }
        fd += 1
    }
    -1
}
#[no_mangle]
pub unsafe extern "C" fn sys_dup() -> u64 {
    let mut f: *mut File = ptr::null_mut();
    let mut fd: i32 = 0;
    if argfd(0 as i32, ptr::null_mut(), &mut f) < 0 as i32 {
        return -(1 as i32) as u64;
    }
    fd = fdalloc(f);
    if fd < 0 as i32 {
        return -(1 as i32) as u64;
    }
    filedup(f);
    fd as u64
}
#[no_mangle]
pub unsafe extern "C" fn sys_read() -> u64 {
    let mut f: *mut File = ptr::null_mut();
    let mut n: i32 = 0;
    let mut p: u64 = 0;
    if argfd(0 as i32, ptr::null_mut(), &mut f) < 0 as i32
        || argint(2 as i32, &mut n) < 0 as i32
        || argaddr(1 as i32, &mut p) < 0 as i32
    {
        return -(1 as i32) as u64;
    }
    fileread(f, p, n) as u64
}
#[no_mangle]
pub unsafe extern "C" fn sys_write() -> u64 {
    let mut f: *mut File = ptr::null_mut();
    let mut n: i32 = 0;
    let mut p: u64 = 0;
    if argfd(0 as i32, ptr::null_mut(), &mut f) < 0 as i32
        || argint(2 as i32, &mut n) < 0 as i32
        || argaddr(1 as i32, &mut p) < 0 as i32
    {
        return -(1 as i32) as u64;
    }
    filewrite(f, p, n) as u64
}
#[no_mangle]
pub unsafe extern "C" fn sys_close() -> u64 {
    let mut fd: i32 = 0;
    let mut f: *mut File = ptr::null_mut();
    if argfd(0 as i32, &mut fd, &mut f) < 0 as i32 {
        return -(1 as i32) as u64;
    }
    let fresh0 = &mut (*myproc()).ofile[fd as usize];
    *fresh0 = ptr::null_mut();
    fileclose(f);
    0 as u64
}
#[no_mangle]
pub unsafe extern "C" fn sys_fstat() -> u64 {
    let mut f: *mut File = ptr::null_mut();
    let mut st: u64 = 0;
    if argfd(0 as i32, ptr::null_mut(), &mut f) < 0 as i32 || argaddr(1 as i32, &mut st) < 0 as i32
    {
        return -(1 as i32) as u64;
    }
    filestat(f, st) as u64
}
/// Create the path new as a link to the same inode as old.
#[no_mangle]
pub unsafe extern "C" fn sys_link() -> u64 {
    let mut name: [libc::c_char; 14] = [0; 14];
    let mut new: [libc::c_char; 128] = [0; 128];
    let mut old: [libc::c_char; 128] = [0; 128];
    let mut dp: *mut inode = ptr::null_mut();
    let mut ip: *mut inode = ptr::null_mut();
    if argstr(0 as i32, old.as_mut_ptr(), MAXPATH) < 0 as i32
        || argstr(1 as i32, new.as_mut_ptr(), MAXPATH) < 0 as i32
    {
        return -(1 as i32) as u64;
    }
    begin_op();
    ip = namei(old.as_mut_ptr());
    if ip.is_null() {
        end_op();
        return -(1 as i32) as u64;
    }
    ilock(ip);
    if (*ip).typ as i32 == T_DIR {
        iunlockput(ip);
        end_op();
        return -(1 as i32) as u64;
    }
    (*ip).nlink += 1;
    iupdate(ip);
    iunlock(ip);
    dp = nameiparent(new.as_mut_ptr(), name.as_mut_ptr());
    if !dp.is_null() {
        ilock(dp);
        if (*dp).dev != (*ip).dev || dirlink(dp, name.as_mut_ptr(), (*ip).inum) < 0 as i32 {
            iunlockput(dp);
        } else {
            iunlockput(dp);
            iput(ip);
            end_op();
            return 0 as u64;
        }
    }
    ilock(ip);
    (*ip).nlink -= 1;
    iupdate(ip);
    iunlockput(ip);
    end_op();
    -(1 as i32) as u64
}
/// Is the directory dp empty except for "." and ".." ?
unsafe extern "C" fn isdirempty(mut dp: *mut inode) -> i32 {
    let mut off: i32 = 0;
    let mut de: dirent = dirent {
        inum: 0,
        name: [0; 14],
    };
    off = (2 as u64).wrapping_mul(::core::mem::size_of::<dirent>() as u64) as i32;
    while (off as u32) < (*dp).size {
        if readi(
            dp,
            0 as i32,
            &mut de as *mut dirent as u64,
            off as u32,
            ::core::mem::size_of::<dirent>() as u64 as u32,
        ) as u64
            != ::core::mem::size_of::<dirent>() as u64
        {
            panic(
                b"isdirempty: readi\x00" as *const u8 as *const libc::c_char as *mut libc::c_char,
            );
        }
        if de.inum as i32 != 0 as i32 {
            return 0 as i32;
        }
        off = (off as u64).wrapping_add(::core::mem::size_of::<dirent>() as u64) as i32 as i32
    }
    1
}
#[no_mangle]
pub unsafe extern "C" fn sys_unlink() -> u64 {
    let mut ip: *mut inode = ptr::null_mut();
    let mut dp: *mut inode = ptr::null_mut();
    let mut de: dirent = dirent {
        inum: 0,
        name: [0; 14],
    };
    let mut name: [libc::c_char; 14] = [0; 14];
    let mut path: [libc::c_char; 128] = [0; 128];
    let mut off: u32 = 0;
    if argstr(0 as i32, path.as_mut_ptr(), MAXPATH) < 0 as i32 {
        return -(1 as i32) as u64;
    }
    begin_op();
    dp = nameiparent(path.as_mut_ptr(), name.as_mut_ptr());
    if dp.is_null() {
        end_op();
        return -(1 as i32) as u64;
    }
    ilock(dp);
    // Cannot unlink "." or "..".
    if !(namecmp(
        name.as_mut_ptr(),
        b".\x00" as *const u8 as *const libc::c_char,
    ) == 0 as i32
        || namecmp(
            name.as_mut_ptr(),
            b"..\x00" as *const u8 as *const libc::c_char,
        ) == 0 as i32)
    {
        ip = dirlookup(dp, name.as_mut_ptr(), &mut off);
        if !ip.is_null() {
            ilock(ip);
            if ((*ip).nlink as i32) < 1 as i32 {
                panic(
                    b"unlink: nlink < 1\x00" as *const u8 as *const libc::c_char
                        as *mut libc::c_char,
                );
            }
            if (*ip).typ as i32 == T_DIR && isdirempty(ip) == 0 {
                iunlockput(ip);
            } else {
                memset(
                    &mut de as *mut dirent as *mut libc::c_void,
                    0 as i32,
                    ::core::mem::size_of::<dirent>() as u64 as u32,
                );
                if writei(
                    dp,
                    0,
                    &mut de as *mut dirent as u64,
                    off,
                    ::core::mem::size_of::<dirent>() as u64 as u32,
                ) as u64
                    != ::core::mem::size_of::<dirent>() as u64
                {
                    panic(
                        b"unlink: writei\x00" as *const u8 as *const libc::c_char
                            as *mut libc::c_char,
                    );
                }
                if (*ip).typ as i32 == T_DIR {
                    (*dp).nlink -= 1;
                    iupdate(dp);
                }
                iunlockput(dp);
                (*ip).nlink -= 1;
                iupdate(ip);
                iunlockput(ip);
                end_op();
                return 0;
            }
        }
    }
    iunlockput(dp);
    end_op();
    -(1 as i32) as u64
}
unsafe extern "C" fn create(
    mut path: *mut libc::c_char,
    mut typ: i16,
    mut major: i16,
    mut minor: i16,
) -> *mut inode {
    let mut ip: *mut inode = ptr::null_mut();
    let mut dp: *mut inode = ptr::null_mut();
    let mut name: [libc::c_char; 14] = [0; 14];
    dp = nameiparent(path, name.as_mut_ptr());
    if dp.is_null() {
        return ptr::null_mut();
    }
    ilock(dp);
    ip = dirlookup(dp, name.as_mut_ptr(), ptr::null_mut());
    if !ip.is_null() {
        iunlockput(dp);
        ilock(ip);
        if typ as i32 == T_FILE && ((*ip).typ as i32 == T_FILE || (*ip).typ as i32 == T_DEVICE) {
            return ip;
        }
        iunlockput(ip);
        return ptr::null_mut();
    }
    ip = ialloc((*dp).dev, typ);
    if ip.is_null() {
        panic(b"create: ialloc\x00" as *const u8 as *const libc::c_char as *mut libc::c_char);
    }
    ilock(ip);
    (*ip).major = major;
    (*ip).minor = minor;
    (*ip).nlink = 1 as i16;
    iupdate(ip);
    if typ as i32 == T_DIR {
        // Create . and .. entries.
        (*dp).nlink += 1; // for ".."
        iupdate(dp);
        // No ip->nlink++ for ".": avoid cyclic ref count.
        if dirlink(
            ip,
            b".\x00" as *const u8 as *const libc::c_char as *mut libc::c_char,
            (*ip).inum,
        ) < 0 as i32
            || dirlink(
                ip,
                b"..\x00" as *const u8 as *const libc::c_char as *mut libc::c_char,
                (*dp).inum,
            ) < 0 as i32
        {
            panic(b"create dots\x00" as *const u8 as *const libc::c_char as *mut libc::c_char);
            // user pointer to array of two integers
        }
    }
    if dirlink(dp, name.as_mut_ptr(), (*ip).inum) < 0 as i32 {
        panic(b"create: dirlink\x00" as *const u8 as *const libc::c_char as *mut libc::c_char);
    }
    iunlockput(dp);
    ip
}
#[no_mangle]
pub unsafe extern "C" fn sys_open() -> u64 {
    let mut path: [libc::c_char; 128] = [0; 128];
    let mut fd: i32 = 0;
    let mut omode: i32 = 0;
    let mut f: *mut File = ptr::null_mut();
    let mut ip: *mut inode = ptr::null_mut();
    let mut n: i32 = 0;
    n = argstr(0 as i32, path.as_mut_ptr(), MAXPATH);
    if n < 0 as i32 || argint(1 as i32, &mut omode) < 0 as i32 {
        return -(1 as i32) as u64;
    }
    begin_op();
    if omode & O_CREATE != 0 {
        ip = create(
            path.as_mut_ptr(),
            T_FILE as i16,
            0 as i32 as i16,
            0 as i32 as i16,
        );
        if ip.is_null() {
            end_op();
            return -(1 as i32) as u64;
        }
    } else {
        ip = namei(path.as_mut_ptr());
        if ip.is_null() {
            end_op();
            return -(1 as i32) as u64;
        }
        ilock(ip);
        if (*ip).typ as i32 == T_DIR && omode != O_RDONLY {
            iunlockput(ip);
            end_op();
            return -(1 as i32) as u64;
        }
    }
    if (*ip).typ as i32 == T_DEVICE
        && (((*ip).major as i32) < 0 as i32 || (*ip).major as i32 >= NDEV)
    {
        iunlockput(ip);
        end_op();
        return -(1 as i32) as u64;
    }
    f = filealloc();
    if f.is_null() || {
        fd = fdalloc(f);
        (fd) < 0 as i32
    } {
        if !f.is_null() {
            fileclose(f);
        }
        iunlockput(ip);
        end_op();
        return -(1 as i32) as u64;
    }
    if (*ip).typ as i32 == T_DEVICE {
        (*f).typ = FD_DEVICE;
        (*f).major = (*ip).major
    } else {
        (*f).typ = FD_INODE;
        (*f).off = 0 as i32 as u32
    }
    (*f).ip = ip;
    (*f).readable = (omode & O_WRONLY == 0) as i32 as libc::c_char;
    (*f).writable = (omode & O_WRONLY != 0 || omode & O_RDWR != 0) as i32 as libc::c_char;
    iunlock(ip);
    end_op();
    fd as u64
}
#[no_mangle]
pub unsafe extern "C" fn sys_mkdir() -> u64 {
    let mut path: [libc::c_char; 128] = [0; 128];
    let mut ip: *mut inode = ptr::null_mut();
    begin_op();
    if argstr(0 as i32, path.as_mut_ptr(), MAXPATH) < 0 as i32 || {
        ip = create(
            path.as_mut_ptr(),
            T_DIR as i16,
            0 as i32 as i16,
            0 as i32 as i16,
        );
        ip.is_null()
    } {
        end_op();
        return -(1 as i32) as u64;
    }
    iunlockput(ip);
    end_op();
    0
}
#[no_mangle]
pub unsafe extern "C" fn sys_mknod() -> u64 {
    let mut ip: *mut inode = ptr::null_mut();
    let mut path: [libc::c_char; 128] = [0; 128];
    let mut major: i32 = 0;
    let mut minor: i32 = 0;
    begin_op();
    if argstr(0, path.as_mut_ptr(), MAXPATH) < 0 as i32
        || argint(1, &mut major) < 0 as i32
        || argint(2, &mut minor) < 0 as i32
        || {
            ip = create(
                path.as_mut_ptr(),
                T_DEVICE as i16,
                major as i16,
                minor as i16,
            );
            ip.is_null()
        }
    {
        end_op();
        return -(1 as i32) as u64;
    }
    iunlockput(ip);
    end_op();
    0 as u64
}
#[no_mangle]
pub unsafe extern "C" fn sys_chdir() -> u64 {
    let mut path: [libc::c_char; 128] = [0; 128];
    let mut ip: *mut inode = ptr::null_mut();
    let mut p: *mut proc_0 = myproc();
    begin_op();
    if argstr(0 as i32, path.as_mut_ptr(), MAXPATH) < 0 as i32 || {
        ip = namei(path.as_mut_ptr());
        ip.is_null()
    } {
        end_op();
        return -(1 as i32) as u64;
    }
    ilock(ip);
    if (*ip).typ as i32 != T_DIR {
        iunlockput(ip);
        end_op();
        return -(1 as i32) as u64;
    }
    iunlock(ip);
    iput((*p).cwd);
    end_op();
    (*p).cwd = ip;
    0 as u64
}
#[no_mangle]
pub unsafe extern "C" fn sys_exec() -> u64 {
    let mut ret: i32 = 0;
    let mut current_block: u64;
    let mut path: [libc::c_char; 128] = [0; 128];
    let mut argv: [*mut libc::c_char; 32] = [ptr::null_mut(); 32];
    let mut i: i32 = 0;
    let mut uargv: u64 = 0;
    let mut uarg: u64 = 0;
    if argstr(0, path.as_mut_ptr(), MAXPATH) < 0 as i32 || argaddr(1 as i32, &mut uargv) < 0 as i32
    {
        return -(1 as i32) as u64;
    }
    memset(
        argv.as_mut_ptr() as *mut libc::c_void,
        0,
        ::core::mem::size_of::<[*mut libc::c_char; 32]>() as u64 as u32,
    );
    i = 0 as i32;
    loop {
        if i as u64
            >= (::core::mem::size_of::<[*mut libc::c_char; 32]>() as u64)
                .wrapping_div(::core::mem::size_of::<*mut libc::c_char>() as u64)
        {
            current_block = 12646643519710607562;
            break;
        }
        if fetchaddr(
            uargv.wrapping_add((::core::mem::size_of::<u64>() as u64).wrapping_mul(i as u64)),
            &mut uarg as *mut u64,
        ) < 0 as i32
        {
            current_block = 12646643519710607562;
            break;
        }
        if uarg == 0 as i32 as u64 {
            argv[i as usize] = ptr::null_mut();
            current_block = 6009453772311597924;
            break;
        } else {
            argv[i as usize] = kalloc() as *mut libc::c_char;
            if argv[i as usize].is_null() {
                panic(
                    b"sys_exec kalloc\x00" as *const u8 as *const libc::c_char as *mut libc::c_char,
                );
            }
            if fetchstr(uarg, argv[i as usize], PGSIZE) < 0 as i32 {
                current_block = 12646643519710607562;
                break;
            }
            i += 1
        }
    }
    match current_block {
        12646643519710607562 => {
            i = 0 as i32;
            while (i as u64)
                < (::core::mem::size_of::<[*mut libc::c_char; 32]>() as u64)
                    .wrapping_div(::core::mem::size_of::<*mut libc::c_char>() as u64)
                && !argv[i as usize].is_null()
            {
                kfree(argv[i as usize] as *mut libc::c_void);
                i += 1
            }
            -(1 as i32) as u64
        }
        _ => {
            ret = exec(path.as_mut_ptr(), argv.as_mut_ptr());
            i = 0 as i32;
            while (i as u64)
                < (::core::mem::size_of::<[*mut libc::c_char; 32]>() as u64)
                    .wrapping_div(::core::mem::size_of::<*mut libc::c_char>() as u64)
                && !argv[i as usize].is_null()
            {
                kfree(argv[i as usize] as *mut libc::c_void);
                i += 1
            }
            ret as u64
        }
    }
}
#[no_mangle]
pub unsafe extern "C" fn sys_pipe() -> u64 {
    let mut fdarray: u64 = 0;
    let mut rf: *mut File = ptr::null_mut();
    let mut wf: *mut File = ptr::null_mut();
    let mut fd0: i32 = 0;
    let mut fd1: i32 = 0;
    let mut p: *mut proc_0 = myproc();
    if argaddr(0 as i32, &mut fdarray) < 0 as i32 {
        return -(1 as i32) as u64;
    }
    if pipealloc(&mut rf, &mut wf) < 0 as i32 {
        return -(1 as i32) as u64;
    }
    fd0 = -(1 as i32);
    fd0 = fdalloc(rf);
    if fd0 < 0 as i32 || {
        fd1 = fdalloc(wf);
        (fd1) < 0 as i32
    } {
        if fd0 >= 0 as i32 {
            (*p).ofile[fd0 as usize] = ptr::null_mut()
        }
        fileclose(rf);
        fileclose(wf);
        return -(1 as i32) as u64;
    }
    if copyout(
        (*p).pagetable,
        fdarray,
        &mut fd0 as *mut i32 as *mut libc::c_char,
        ::core::mem::size_of::<i32>() as u64,
    ) < 0
        || copyout(
            (*p).pagetable,
            fdarray.wrapping_add(::core::mem::size_of::<i32>() as u64),
            &mut fd1 as *mut i32 as *mut libc::c_char,
            ::core::mem::size_of::<i32>() as u64,
        ) < 0
    {
        (*p).ofile[fd0 as usize] = ptr::null_mut();
        (*p).ofile[fd1 as usize] = ptr::null_mut();
        fileclose(rf);
        fileclose(wf);
        return -(1 as i32) as u64;
    }
    0
}<|MERGE_RESOLUTION|>--- conflicted
+++ resolved
@@ -1,15 +1,7 @@
-<<<<<<< HEAD
-use crate::fcntl::{O_CREATE, O_RDONLY, O_RDWR, O_WRONLY};
-use crate::file::{filealloc, fileclose, filedup, fileread, filestat, filewrite};
-use crate::fs::{
-    dirlink, dirlookup, ialloc, ilock, iput, iunlock, iunlockput, iupdate, namei, nameiparent,
-    readi, writei,
-};
-use crate::pipe::pipealloc;
-=======
->>>>>>> a51db6db
+use crate::libc;
 use crate::{
     exec::exec,
+    fcntl::{O_CREATE, O_RDONLY, O_RDWR, O_WRONLY},
     file::{filealloc, fileclose, filedup, fileread, filestat, filewrite},
     file::{inode, File},
     fs::dirent,
@@ -18,93 +10,23 @@
         nameiparent, readi, writei,
     },
     kalloc::{kalloc, kfree},
-    libc,
-<<<<<<< HEAD
+    log::{begin_op, end_op},
     param::{MAXPATH, NDEV, NOFILE},
+    pipe::pipealloc,
+    printf::panic,
     proc::{myproc, proc_0},
     riscv::{pagetable_t, PGSIZE},
     stat::{T_DEVICE, T_DIR, T_FILE},
-=======
-    log::{begin_op, end_op},
-    pipe::pipealloc,
-    printf::panic,
-    proc::{myproc, proc_0},
-    riscv::PGSIZE,
     string::memset,
     syscall::{argaddr, argint, argstr, fetchaddr, fetchstr},
     vm::copyout,
->>>>>>> a51db6db
 };
 use core::ptr;
-<<<<<<< HEAD
-extern "C" {
-    // exec.c
-    #[no_mangle]
-    fn exec(_: *mut libc::c_char, _: *mut *mut libc::c_char) -> i32;
-    #[no_mangle]
-    fn namecmp(_: *const libc::c_char, _: *const libc::c_char) -> i32;
-    // kalloc.c
-    #[no_mangle]
-    fn kalloc() -> *mut libc::c_void;
-    #[no_mangle]
-    fn kfree(_: *mut libc::c_void);
-    #[no_mangle]
-    fn begin_op();
-    #[no_mangle]
-    fn end_op();
-    #[no_mangle]
-    fn panic(_: *mut libc::c_char) -> !;
-    #[no_mangle]
-    fn memset(_: *mut libc::c_void, _: i32, _: u32) -> *mut libc::c_void;
-    // syscall.c
-    #[no_mangle]
-    fn argint(_: i32, _: *mut i32) -> i32;
-    #[no_mangle]
-    fn argstr(_: i32, _: *mut libc::c_char, _: i32) -> i32;
-    #[no_mangle]
-    fn argaddr(_: i32, _: *mut u64) -> i32;
-    #[no_mangle]
-    fn fetchstr(_: u64, _: *mut libc::c_char, _: i32) -> i32;
-    #[no_mangle]
-    fn fetchaddr(_: u64, _: *mut u64) -> i32;
-    #[no_mangle]
-    fn copyout(_: pagetable_t, _: u64, _: *mut libc::c_char, _: u64) -> i32;
-}
-=======
-pub type pagetable_t = *mut u64;
->>>>>>> a51db6db
 pub type C2RustUnnamed = libc::c_uint;
 pub const FD_DEVICE: C2RustUnnamed = 3;
 pub const FD_INODE: C2RustUnnamed = 2;
 pub const FD_PIPE: C2RustUnnamed = 1;
 pub const FD_NONE: C2RustUnnamed = 0;
-<<<<<<< HEAD
-=======
-// maximum number of processes
-// maximum number of CPUs
-pub const NOFILE: i32 = 16;
-// open files per process
-// open files per system
-// maximum number of active i-nodes
-pub const NDEV: i32 = 10;
-// maximum major device number
-// device number of file system root disk
-// max exec arguments
-// max # of blocks any FS op writes
-// max data blocks in on-disk log
-// size of disk block cache
-// size of file system in blocks
-pub const MAXPATH: i32 = 128;
-pub const T_DIR: i32 = 1;
-// Directory
-pub const T_FILE: i32 = 2;
-// File
-pub const T_DEVICE: i32 = 3;
-pub const O_RDONLY: i32 = 0;
-pub const O_WRONLY: i32 = 0x1;
-pub const O_RDWR: i32 = 0x2;
-pub const O_CREATE: i32 = 0x200;
->>>>>>> a51db6db
 
 /// File-system system calls.
 /// Mostly argument checking, since we don't trust
