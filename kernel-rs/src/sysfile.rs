/// File-system system calls.
/// Mostly argument checking, since we don't trust
/// user code, and calls into file.c and fs.c.
use crate::libc;
use crate::{
    exec::exec,
    fcntl::FcntlFlags,
    file::{File, Inode},
    fs::{dirlink, dirlookup, namecmp, namei, nameiparent},
    fs::{Dirent, DIRSIZ},
    kalloc::{kalloc, kfree},
    log::{begin_op, end_op},
    param::{MAXARG, MAXPATH, NDEV, NOFILE},
    pipe::pipealloc,
    printf::panic,
    proc::{myproc, proc},
    riscv::PGSIZE,
    stat::{T_DEVICE, T_DIR, T_FILE},
    syscall::{argaddr, argint, argstr, fetchaddr, fetchstr},
    vm::copyout,
};
use core::ptr;
pub const FD_DEVICE: u32 = 3;
pub const FD_INODE: u32 = 2;
pub const FD_PIPE: u32 = 1;
pub const FD_NONE: u32 = 0;

impl File {
    /// Allocate a file descriptor for the given file.
    /// Takes over file reference from caller on success.
    unsafe fn fdalloc(&mut self) -> i32 {
<<<<<<< HEAD
        let mut fd: i32 = 0;
        let mut p: *mut proc_0 = myproc();
        while fd < NOFILE {
=======
        let mut p: *mut proc = myproc();
        for fd in 0..NOFILE {
            // user pointer to struct stat
>>>>>>> f1df2b42
            if (*p).ofile[fd as usize].is_null() {
                (*p).ofile[fd as usize] = self;
                return fd;
            }
        }
        -1
    }
}

/// Fetch the nth word-sized system call argument as a file descriptor
/// and return both the descriptor and the corresponding struct file.
unsafe fn argfd(mut n: i32, mut pfd: *mut i32, mut pf: *mut *mut File) -> i32 {
    let mut fd: i32 = 0;
    let mut f: *mut File = ptr::null_mut();
    if argint(n, &mut fd) < 0 {
        return -1;
    }
    if fd < 0 || fd >= NOFILE || {
        f = (*myproc()).ofile[fd as usize];
        f.is_null()
    } {
        return -1;
    }
    if !pfd.is_null() {
        *pfd = fd
    }
    if !pf.is_null() {
        *pf = f
    }
    0
}

pub unsafe fn sys_dup() -> usize {
    let mut f: *mut File = ptr::null_mut();
    let mut fd: i32 = 0;
    if argfd(0, ptr::null_mut(), &mut f) < 0 {
        return usize::MAX;
    }
    fd = (*f).fdalloc();
    if fd < 0 {
        return usize::MAX;
    }
    (*f).dup();
    fd as usize
}

pub unsafe fn sys_read() -> usize {
    let mut f: *mut File = ptr::null_mut();
    let mut n: i32 = 0;
    let mut p: usize = 0;
    if argfd(0, ptr::null_mut(), &mut f) < 0 || argint(2, &mut n) < 0 || argaddr(1, &mut p) < 0 {
        return usize::MAX;
    }
    (*f).read(p, n) as usize
}

pub unsafe fn sys_write() -> usize {
    let mut f: *mut File = ptr::null_mut();
    let mut n: i32 = 0;
    let mut p: usize = 0;
    if argfd(0, ptr::null_mut(), &mut f) < 0 || argint(2, &mut n) < 0 || argaddr(1, &mut p) < 0 {
        return usize::MAX;
    }
    (*f).write(p, n) as usize
}

pub unsafe fn sys_close() -> usize {
    let mut fd: i32 = 0;
    let mut f: *mut File = ptr::null_mut();
    if argfd(0, &mut fd, &mut f) < 0 {
        return usize::MAX;
    }
    let fresh0 = &mut (*myproc()).ofile[fd as usize];
    *fresh0 = ptr::null_mut();
    (*f).close();
    0
}

pub unsafe fn sys_fstat() -> usize {
    let mut f: *mut File = ptr::null_mut();

    // user pointer to struct stat
    let mut st: usize = 0;
    if argfd(0, ptr::null_mut(), &mut f) < 0 || argaddr(1, &mut st) < 0 {
        return usize::MAX;
    }
    (*f).stat(st) as usize
}

/// Create the path new as a link to the same inode as old.
pub unsafe fn sys_link() -> usize {
    let mut name: [libc::c_char; DIRSIZ] = [0; DIRSIZ];
    let mut new: [libc::c_char; MAXPATH as usize] = [0; MAXPATH as usize];
    let mut old: [libc::c_char; MAXPATH as usize] = [0; MAXPATH as usize];
    let mut dp: *mut Inode = ptr::null_mut();
    let mut ip: *mut Inode = ptr::null_mut();
    if argstr(0, old.as_mut_ptr(), MAXPATH) < 0 || argstr(1, new.as_mut_ptr(), MAXPATH) < 0 {
        return usize::MAX;
    }
    begin_op();
    ip = namei(old.as_mut_ptr());
    if ip.is_null() {
        end_op();
        return usize::MAX;
    }
    (*ip).lock();
    if (*ip).typ as i32 == T_DIR {
        (*ip).unlockput();
        end_op();
        return usize::MAX;
    }
    (*ip).nlink += 1;
    (*ip).update();
    (*ip).unlock();
    dp = nameiparent(new.as_mut_ptr(), name.as_mut_ptr());
    if !dp.is_null() {
        (*dp).lock();
        if (*dp).dev != (*ip).dev || dirlink(dp, name.as_mut_ptr(), (*ip).inum) < 0 {
            (*dp).unlockput();
        } else {
            (*dp).unlockput();
            (*ip).put();
            end_op();
            return 0;
        }
    }
    (*ip).lock();
    (*ip).nlink -= 1;
    (*ip).update();
    (*ip).unlockput();
    end_op();
    usize::MAX
}

/// Is the directory dp empty except for "." and ".." ?
unsafe fn isdirempty(mut dp: *mut Inode) -> i32 {
    let mut de: Dirent = Default::default();
    let mut off = (2usize).wrapping_mul(::core::mem::size_of::<Dirent>()) as i32;
    while (off as u32) < (*dp).size {
        if (*dp).read(
            0,
            &mut de as *mut Dirent as usize,
            off as u32,
            ::core::mem::size_of::<Dirent>() as u32,
        ) as usize
            != ::core::mem::size_of::<Dirent>()
        {
            panic(
                b"isdirempty: readi\x00" as *const u8 as *const libc::c_char as *mut libc::c_char,
            );
        }
        if de.inum as i32 != 0 {
            return 0;
        }
        off = (off as usize).wrapping_add(::core::mem::size_of::<Dirent>()) as i32
    }
    1
}

pub unsafe fn sys_unlink() -> usize {
    let mut ip: *mut Inode = ptr::null_mut();
    let mut dp: *mut Inode = ptr::null_mut();
    let mut de: Dirent = Default::default();
    let mut name: [libc::c_char; DIRSIZ] = [0; DIRSIZ];
    let mut path: [libc::c_char; MAXPATH as usize] = [0; MAXPATH as usize];
    let mut off: u32 = 0;
    if argstr(0, path.as_mut_ptr(), MAXPATH) < 0 {
        return usize::MAX;
    }
    begin_op();
    dp = nameiparent(path.as_mut_ptr(), name.as_mut_ptr());
    if dp.is_null() {
        end_op();
        return usize::MAX;
    }
    (*dp).lock();

    // Cannot unlink "." or "..".
    if !(namecmp(
        name.as_mut_ptr(),
        b".\x00" as *const u8 as *const libc::c_char,
    ) == 0
        || namecmp(
            name.as_mut_ptr(),
            b"..\x00" as *const u8 as *const libc::c_char,
        ) == 0)
    {
        ip = dirlookup(dp, name.as_mut_ptr(), &mut off);
        if !ip.is_null() {
            (*ip).lock();
            if ((*ip).nlink as i32) < 1 {
                panic(
                    b"unlink: nlink < 1\x00" as *const u8 as *const libc::c_char
                        as *mut libc::c_char,
                );
            }
            if (*ip).typ as i32 == T_DIR && isdirempty(ip) == 0 {
                (*ip).unlockput();
            } else {
                ptr::write_bytes(&mut de as *mut Dirent, 0, 1);
                if (*dp).write(
                    0,
                    &mut de as *mut Dirent as usize,
                    off,
                    ::core::mem::size_of::<Dirent>() as u32,
                ) as usize
                    != ::core::mem::size_of::<Dirent>()
                {
                    panic(
                        b"unlink: writei\x00" as *const u8 as *const libc::c_char
                            as *mut libc::c_char,
                    );
                }
                if (*ip).typ as i32 == T_DIR {
                    (*dp).nlink -= 1;
                    (*dp).update();
                }
                (*dp).unlockput();
                (*ip).nlink -= 1;
                (*ip).update();
                (*ip).unlockput();
                end_op();
                return 0;
            }
        }
    }
    (*dp).unlockput();
    end_op();
    usize::MAX
}

unsafe fn create(
    mut path: *mut libc::c_char,
    mut typ: i16,
    mut major: i16,
    mut minor: i16,
) -> *mut Inode {
    let mut ip: *mut Inode = ptr::null_mut();
    let mut dp: *mut Inode = ptr::null_mut();
    let mut name: [libc::c_char; DIRSIZ] = [0; DIRSIZ];
    dp = nameiparent(path, name.as_mut_ptr());
    if dp.is_null() {
        return ptr::null_mut();
    }
    (*dp).lock();
    ip = dirlookup(dp, name.as_mut_ptr(), ptr::null_mut());
    if !ip.is_null() {
        (*dp).unlockput();
        (*ip).lock();
        if typ as i32 == T_FILE && ((*ip).typ as i32 == T_FILE || (*ip).typ as i32 == T_DEVICE) {
            return ip;
        }
        (*ip).unlockput();
        return ptr::null_mut();
    }
    ip = Inode::alloc((*dp).dev, typ);
    if ip.is_null() {
        panic(b"create: Inode::alloc\x00" as *const u8 as *const libc::c_char as *mut libc::c_char);
    }
    (*ip).lock();
    (*ip).major = major;
    (*ip).minor = minor;
    (*ip).nlink = 1;
    (*ip).update();

    // Create . and .. entries.
    if typ as i32 == T_DIR {
        // for ".."
        (*dp).nlink += 1;
        (*dp).update();

        // No ip->nlink++ for ".": avoid cyclic ref count.
        if dirlink(
            ip,
            b".\x00" as *const u8 as *const libc::c_char as *mut libc::c_char,
            (*ip).inum,
        ) < 0
            || dirlink(
                ip,
                b"..\x00" as *const u8 as *const libc::c_char as *mut libc::c_char,
                (*dp).inum,
            ) < 0
        {
            panic(b"create dots\x00" as *const u8 as *const libc::c_char as *mut libc::c_char);
        }
    }
    if dirlink(dp, name.as_mut_ptr(), (*ip).inum) < 0 {
        panic(b"create: dirlink\x00" as *const u8 as *const libc::c_char as *mut libc::c_char);
    }
    (*dp).unlockput();
    ip
}

pub unsafe fn sys_open() -> usize {
    let mut path: [libc::c_char; MAXPATH as usize] = [0; MAXPATH as usize];
    let mut fd: i32 = 0;
    let mut omode: i32 = 0;
    let mut f: *mut File = ptr::null_mut();
    let mut ip: *mut Inode = ptr::null_mut();
    let mut n: i32 = 0;
    n = argstr(0, path.as_mut_ptr(), MAXPATH);
    if n < 0 || argint(1, &mut omode) < 0 {
        return usize::MAX;
    }
    begin_op();
    let omode = FcntlFlags::from_bits_truncate(omode);
    if omode.contains(FcntlFlags::O_CREATE) {
        ip = create(path.as_mut_ptr(), T_FILE as i16, 0, 0);
        if ip.is_null() {
            end_op();
            return usize::MAX;
        }
    } else {
        ip = namei(path.as_mut_ptr());
        if ip.is_null() {
            end_op();
            return usize::MAX;
        }
        (*ip).lock();
        if (*ip).typ as i32 == T_DIR && omode != FcntlFlags::O_RDONLY {
            (*ip).unlockput();
            end_op();
            return usize::MAX;
        }
    }
    if (*ip).typ as i32 == T_DEVICE && (((*ip).major as i32) < 0 || (*ip).major as i32 >= NDEV) {
        (*ip).unlockput();
        end_op();
        return usize::MAX;
    }
    f = File::alloc();
    if f.is_null() || {
        fd = (*f).fdalloc();
        (fd) < 0
    } {
        if !f.is_null() {
            (*f).close();
        }
        (*ip).unlockput();
        end_op();
        return usize::MAX;
    }
    if (*ip).typ as i32 == T_DEVICE {
        (*f).typ = FD_DEVICE;
        (*f).major = (*ip).major
    } else {
        (*f).typ = FD_INODE;
        (*f).off = 0
    }
    (*f).ip = ip;
    (*f).readable = (!omode.intersects(FcntlFlags::O_WRONLY)) as i32 as libc::c_char;
    (*f).writable =
        omode.intersects(FcntlFlags::O_WRONLY | FcntlFlags::O_RDWR) as i32 as libc::c_char;
    (*ip).unlock();
    end_op();
    fd as usize
}

pub unsafe fn sys_mkdir() -> usize {
    let mut path: [libc::c_char; MAXPATH as usize] = [0; MAXPATH as usize];
    let mut ip: *mut Inode = ptr::null_mut();
    begin_op();
    if argstr(0, path.as_mut_ptr(), MAXPATH) < 0 || {
        ip = create(path.as_mut_ptr(), T_DIR as i16, 0, 0);
        ip.is_null()
    } {
        end_op();
        return usize::MAX;
    }
    (*ip).unlockput();
    end_op();
    0
}

pub unsafe fn sys_mknod() -> usize {
    let mut ip: *mut Inode = ptr::null_mut();
    let mut path: [libc::c_char; MAXPATH as usize] = [0; MAXPATH as usize];
    let mut major: i32 = 0;
    let mut minor: i32 = 0;
    begin_op();
    if argstr(0, path.as_mut_ptr(), MAXPATH) < 0
        || argint(1, &mut major) < 0
        || argint(2, &mut minor) < 0
        || {
            ip = create(
                path.as_mut_ptr(),
                T_DEVICE as i16,
                major as i16,
                minor as i16,
            );
            ip.is_null()
        }
    {
        end_op();
        return usize::MAX;
    }
    (*ip).unlockput();
    end_op();
    0
}

pub unsafe fn sys_chdir() -> usize {
    let mut path: [libc::c_char; MAXPATH as usize] = [0; MAXPATH as usize];
    let mut ip: *mut Inode = ptr::null_mut();
    let mut p: *mut proc = myproc();
    begin_op();
    if argstr(0, path.as_mut_ptr(), MAXPATH) < 0 || {
        ip = namei(path.as_mut_ptr());
        ip.is_null()
    } {
        end_op();
        return usize::MAX;
    }
    (*ip).lock();
    if (*ip).typ as i32 != T_DIR {
        (*ip).unlockput();
        end_op();
        return usize::MAX;
    }
    (*ip).unlock();
    (*(*p).cwd).put();
    end_op();
    (*p).cwd = ip;
    0
}

pub unsafe fn sys_exec() -> usize {
    let mut current_block: usize;
    let mut path: [libc::c_char; MAXPATH as usize] = [0; MAXPATH as usize];
    let mut argv: [*mut libc::c_char; MAXARG] = [ptr::null_mut(); MAXARG];
    let mut i: i32 = 0;
    let mut uargv: usize = 0;
    let mut uarg: usize = 0;
    if argstr(0, path.as_mut_ptr(), MAXPATH) < 0 || argaddr(1, &mut uargv) < 0 {
        return usize::MAX;
    }
    ptr::write_bytes(argv.as_mut_ptr(), 0, 1);
    loop {
        if i as usize
            >= (::core::mem::size_of::<[*mut libc::c_char; 32]>())
                .wrapping_div(::core::mem::size_of::<*mut libc::c_char>())
        {
            current_block = 12646643519710607562;
            break;
        }
        if fetchaddr(
            uargv.wrapping_add((::core::mem::size_of::<usize>()).wrapping_mul(i as usize)),
            &mut uarg as *mut usize,
        ) < 0
        {
            current_block = 12646643519710607562;
            break;
        }
        if uarg == 0 {
            argv[i as usize] = ptr::null_mut();
            current_block = 6009453772311597924;
            break;
        } else {
            argv[i as usize] = kalloc() as *mut libc::c_char;
            if argv[i as usize].is_null() {
                panic(
                    b"sys_exec kalloc\x00" as *const u8 as *const libc::c_char as *mut libc::c_char,
                );
            }
            if fetchstr(uarg, argv[i as usize], PGSIZE) < 0 {
                current_block = 12646643519710607562;
                break;
            }
            i += 1
        }
    }
    match current_block {
        12646643519710607562 => {
            i = 0;
            while (i as usize)
                < (::core::mem::size_of::<[*mut libc::c_char; 32]>())
                    .wrapping_div(::core::mem::size_of::<*mut libc::c_char>())
                && !argv[i as usize].is_null()
            {
                kfree(argv[i as usize] as *mut libc::c_void);
                i += 1
            }
            usize::MAX
        }
        _ => {
            let ret = exec(path.as_mut_ptr(), argv.as_mut_ptr());
            i = 0;
            while (i as usize)
                < (::core::mem::size_of::<[*mut libc::c_char; 32]>())
                    .wrapping_div(::core::mem::size_of::<*mut libc::c_char>())
                && !argv[i as usize].is_null()
            {
                kfree(argv[i as usize] as *mut libc::c_void);
                i += 1
            }
            ret as usize
        }
    }
}

pub unsafe fn sys_pipe() -> usize {
    // user pointer to array of two integers
    let mut fdarray: usize = 0;

    let mut rf: *mut File = ptr::null_mut();
    let mut wf: *mut File = ptr::null_mut();
    let mut fd0: i32 = 0;
    let mut fd1: i32 = 0;
    let mut p: *mut proc = myproc();
    if argaddr(0, &mut fdarray) < 0 {
        return usize::MAX;
    }
    if pipealloc(&mut rf, &mut wf) < 0 {
        return usize::MAX;
    }
    fd0 = -1;
    fd0 = (*rf).fdalloc();
    if fd0 < 0 || {
        fd1 = (*wf).fdalloc();
        (fd1) < 0
    } {
        if fd0 >= 0 {
            (*p).ofile[fd0 as usize] = ptr::null_mut()
        }
        (*rf).close();
        (*wf).close();
        return usize::MAX;
    }
    if copyout(
        (*p).pagetable,
        fdarray,
        &mut fd0 as *mut i32 as *mut libc::c_char,
        ::core::mem::size_of::<i32>(),
    ) < 0
        || copyout(
            (*p).pagetable,
            fdarray.wrapping_add(::core::mem::size_of::<i32>()),
            &mut fd1 as *mut i32 as *mut libc::c_char,
            ::core::mem::size_of::<i32>(),
        ) < 0
    {
        (*p).ofile[fd0 as usize] = ptr::null_mut();
        (*p).ofile[fd1 as usize] = ptr::null_mut();
        (*rf).close();
        (*wf).close();
        return usize::MAX;
    }
    0
}<|MERGE_RESOLUTION|>--- conflicted
+++ resolved
@@ -29,15 +29,9 @@
     /// Allocate a file descriptor for the given file.
     /// Takes over file reference from caller on success.
     unsafe fn fdalloc(&mut self) -> i32 {
-<<<<<<< HEAD
-        let mut fd: i32 = 0;
-        let mut p: *mut proc_0 = myproc();
-        while fd < NOFILE {
-=======
         let mut p: *mut proc = myproc();
         for fd in 0..NOFILE {
             // user pointer to struct stat
->>>>>>> f1df2b42
             if (*p).ofile[fd as usize].is_null() {
                 (*p).ofile[fd as usize] = self;
                 return fd;
