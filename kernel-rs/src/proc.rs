--- conflicted
+++ resolved
@@ -21,47 +21,7 @@
     fn swtch(_: *mut context, _: *mut context);
     // trampoline.S
     #[no_mangle]
-<<<<<<< HEAD
-    static mut trampoline: [i8; 0];
-=======
-    fn push_off();
-    #[no_mangle]
-    fn pop_off();
-    #[no_mangle]
-    fn memmove(_: *mut libc::c_void, _: *const libc::c_void, _: u32) -> *mut libc::c_void;
-    #[no_mangle]
-    fn memset(_: *mut libc::c_void, _: i32, _: u32) -> *mut libc::c_void;
-    #[no_mangle]
-    fn safestrcpy(_: *mut libc::c_char, _: *const libc::c_char, _: i32) -> *mut libc::c_char;
-    #[no_mangle]
-    fn usertrapret();
-    #[no_mangle]
-    fn kvminithart();
-    #[no_mangle]
-    fn kvmmap(_: u64, _: u64, _: u64, _: i32);
-    #[no_mangle]
-    fn mappages(_: pagetable_t, _: u64, _: u64, _: u64, _: i32) -> i32;
-    #[no_mangle]
-    fn uvmcreate() -> pagetable_t;
-    #[no_mangle]
-    fn uvminit(_: pagetable_t, _: *mut u8, _: u32);
-    #[no_mangle]
-    fn uvmalloc(_: pagetable_t, _: u64, _: u64) -> u64;
-    #[no_mangle]
-    fn uvmdealloc(_: pagetable_t, _: u64, _: u64) -> u64;
-    #[no_mangle]
-    fn uvmcopy(_: pagetable_t, _: pagetable_t, _: u64) -> i32;
-    #[no_mangle]
-    fn uvmfree(_: pagetable_t, _: u64);
-    #[no_mangle]
-    fn uvmunmap(_: pagetable_t, _: u64, _: u64, _: i32);
-    #[no_mangle]
-    fn copyout(_: pagetable_t, _: u64, _: *mut libc::c_char, _: u64) -> i32;
-    #[no_mangle]
-    fn copyin(_: pagetable_t, _: *mut libc::c_char, _: u64, _: u64) -> i32;
-    #[no_mangle]
     static mut trampoline: [libc::c_char; 0];
->>>>>>> 6ae222d8
 }
 pub type pagetable_t = *mut u64;
 #[derive(Copy, Clone)]
@@ -108,7 +68,7 @@
     pub context: context,
     pub ofile: [*mut File; 16],
     pub cwd: *mut inode,
-    pub name: [i8; 16],
+    pub name: [libc::c_char; 16],
 }
 /// Were interrupts enabled before push_off()?
 /// per-process data for the trap handling code in trampoline.S.
@@ -218,26 +178,6 @@
 //   TRAPFRAME (p->tf, used by the trampoline)
 //   TRAMPOLINE (the same page as in the kernel)
 pub const TRAPFRAME: i64 = TRAMPOLINE - PGSIZE as i64;
-<<<<<<< HEAD
-=======
-// Supervisor Status Register, sstatus
-// Previous mode, 1=Supervisor, 0=User
-// Supervisor Previous Interrupt Enable
-// User Previous Interrupt Enable
-pub const SSTATUS_SIE: i64 = (1 as i64) << 1 as i32;
-/// Supervisor Interrupt Enable
-/// User Interrupt Enable
-#[inline]
-unsafe extern "C" fn r_sstatus() -> u64 {
-    let mut x: u64 = 0;
-    llvm_asm!("csrr $0, sstatus" : "=r" (x) : : : "volatile");
-    x
-}
-#[inline]
-unsafe extern "C" fn w_sstatus(mut x: u64) {
-    llvm_asm!("csrw sstatus, $0" : : "r" (x) : : "volatile");
-}
->>>>>>> 6ae222d8
 // Supervisor Interrupt Enable
 pub const SIE_SEIE: i64 = (1 as i64) << 9 as i32;
 // external
@@ -317,7 +257,7 @@
 pub static mut proc: [proc_0; 64] = [proc_0 {
     lock: Spinlock {
         locked: 0,
-        name: 0 as *const i8 as *mut i8,
+        name: 0 as *const libc::c_char as *mut libc::c_char,
         cpu: 0 as *const cpu as *mut cpu,
     },
     state: UNUSED,
@@ -357,23 +297,23 @@
 #[no_mangle]
 pub static mut pid_lock: Spinlock = Spinlock {
     locked: 0,
-    name: 0 as *const i8 as *mut i8,
+    name: 0 as *const libc::c_char as *mut libc::c_char,
     cpu: 0 as *const cpu as *mut cpu,
 };
 // trampoline.S
 #[no_mangle]
 pub unsafe extern "C" fn procinit() {
     let mut p: *mut proc_0 = ptr::null_mut();
-    initlock(&mut pid_lock, b"nextpid\x00" as *const u8 as *mut i8);
+    initlock(&mut pid_lock, b"nextpid\x00" as *const u8 as *const libc::c_char as *mut libc::c_char);
     p = proc.as_mut_ptr();
     while p < &mut *proc.as_mut_ptr().offset(NPROC as isize) as *mut proc_0 {
-        initlock(&mut (*p).lock, b"proc\x00" as *const u8 as *mut i8);
+        initlock(&mut (*p).lock, b"proc\x00" as *const u8 as *const libc::c_char as *mut libc::c_char);
         // Allocate a page for the process's kernel stack.
         // Map it high in memory, followed by an invalid
         // guard page.
-        let mut pa: *mut i8 = kalloc() as *mut i8;
+        let mut pa: *mut libc::c_char = kalloc() as *mut libc::c_char;
         if pa.is_null() {
-            panic(b"kalloc\x00" as *const u8 as *mut i8);
+            panic(b"kalloc\x00" as *const u8 as *const libc::c_char as *mut libc::c_char);
         }
         let mut va: u64 = (TRAMPOLINE
             - ((p.wrapping_offset_from(proc.as_mut_ptr()) as i64 as i32 + 1 as i32)
@@ -482,11 +422,7 @@
     (*p).sz = 0 as i32 as u64;
     (*p).pid = 0 as i32;
     (*p).parent = ptr::null_mut();
-<<<<<<< HEAD
-    (*p).name[0 as i32 as usize] = 0 as i32 as i8;
-=======
     (*p).name[0 as i32 as usize] = 0 as i32 as libc::c_char;
->>>>>>> 6ae222d8
     (*p).chan = ptr::null_mut();
     (*p).killed = 0 as i32;
     (*p).xstate = 0 as i32;
@@ -561,15 +497,10 @@
     (*(*p).tf).sp = PGSIZE as u64; // user stack pointer
     safestrcpy(
         (*p).name.as_mut_ptr(),
-<<<<<<< HEAD
-        b"initcode\x00" as *const u8 as *mut i8,
-        ::core::mem::size_of::<[i8; 16]>() as u64 as i32,
-=======
         b"initcode\x00" as *const u8 as *const libc::c_char,
         ::core::mem::size_of::<[libc::c_char; 16]>() as u64 as i32,
->>>>>>> 6ae222d8
     );
-    (*p).cwd = namei(b"/\x00" as *const u8 as *mut i8);
+    (*p).cwd = namei(b"/\x00" as *const u8 as *const libc::c_char as *mut libc::c_char);
     (*p).state = RUNNABLE;
     release(&mut (*p).lock);
 }
@@ -628,11 +559,7 @@
     safestrcpy(
         (*np).name.as_mut_ptr(),
         (*p).name.as_mut_ptr(),
-<<<<<<< HEAD
-        ::core::mem::size_of::<[i8; 16]>() as u64 as i32,
-=======
         ::core::mem::size_of::<[libc::c_char; 16]>() as u64 as i32,
->>>>>>> 6ae222d8
     );
     pid = (*np).pid;
     (*np).state = RUNNABLE;
@@ -671,7 +598,7 @@
 pub unsafe extern "C" fn exit(mut status: i32) {
     let mut p: *mut proc_0 = myproc();
     if p == initproc {
-        panic(b"init exiting\x00" as *const u8 as *mut i8);
+        panic(b"init exiting\x00" as *const u8 as *const libc::c_char as *mut libc::c_char);
     }
     // Close all open files.
     let mut fd: i32 = 0 as i32;
@@ -717,7 +644,7 @@
     release(&mut (*original_parent).lock);
     // Jump into the scheduler, never to return.
     sched();
-    panic(b"zombie exit\x00" as *const u8 as *mut i8);
+    panic(b"zombie exit\x00" as *const u8 as *const libc::c_char as *mut libc::c_char);
 }
 /// Wait for a child process to exit and return its pid.
 /// Return -1 if this process has no children.
@@ -751,11 +678,7 @@
                         && copyout(
                             (*p).pagetable,
                             addr,
-<<<<<<< HEAD
-                            &mut (*np).xstate as *mut i32 as *mut i8,
-=======
                             &mut (*np).xstate as *mut i32 as *mut libc::c_char,
->>>>>>> 6ae222d8
                             ::core::mem::size_of::<i32>() as u64,
                         ) < 0 as i32
                     {
@@ -827,23 +750,16 @@
     let mut intena: i32 = 0;
     let mut p: *mut proc_0 = myproc();
     if holding(&mut (*p).lock) == 0 {
-        panic(b"sched p->lock\x00" as *const u8 as *mut i8);
+        panic(b"sched p->lock\x00" as *const u8 as *const libc::c_char as *mut libc::c_char);
     }
     if (*mycpu()).noff != 1 as i32 {
-<<<<<<< HEAD
-        panic(b"sched locks\x00" as *const u8 as *mut i8);
-    }
-    if (*p).state as u32 == RUNNING as i32 as u32 {
-        panic(b"sched running\x00" as *const u8 as *mut i8);
-=======
         panic(b"sched locks\x00" as *const u8 as *const libc::c_char as *mut libc::c_char);
     }
     if (*p).state as u32 == RUNNING as i32 as u32 {
         panic(b"sched running\x00" as *const u8 as *const libc::c_char as *mut libc::c_char);
->>>>>>> 6ae222d8
     }
     if intr_get() != 0 {
-        panic(b"sched interruptible\x00" as *const u8 as *mut i8);
+        panic(b"sched interruptible\x00" as *const u8 as *const libc::c_char as *mut libc::c_char);
     }
     intena = (*mycpu()).intena;
     swtch(
@@ -924,7 +840,7 @@
 /// Caller must hold p->lock.
 unsafe extern "C" fn wakeup1(mut p: *mut proc_0) {
     if holding(&mut (*p).lock) == 0 {
-        panic(b"wakeup1\x00" as *const u8 as *mut i8);
+        panic(b"wakeup1\x00" as *const u8 as *const libc::c_char as *mut libc::c_char);
     }
     if (*p).chan == p as *mut libc::c_void && (*p).state as u32 == SLEEPING as u32 {
         (*p).state = RUNNABLE
@@ -965,17 +881,13 @@
 ) -> i32 {
     let mut p: *mut proc_0 = myproc();
     if user_dst != 0 {
-        copyout((*p).pagetable, dst, src as *mut i8, len)
+        copyout((*p).pagetable, dst, src as *mut libc::c_char, len)
     } else {
-<<<<<<< HEAD
-        memmove(dst as *mut i8 as *mut libc::c_void, src, len as u32);
-=======
         memmove(
             dst as *mut libc::c_char as *mut libc::c_void,
             src,
             len as u32,
         );
->>>>>>> 6ae222d8
         0
     }
 }
@@ -991,17 +903,13 @@
 ) -> i32 {
     let mut p: *mut proc_0 = myproc();
     if user_src != 0 {
-        copyin((*p).pagetable, dst as *mut i8, src, len)
+        copyin((*p).pagetable, dst as *mut libc::c_char, src, len)
     } else {
-<<<<<<< HEAD
-        memmove(dst, src as *mut i8 as *const libc::c_void, len as u32);
-=======
         memmove(
             dst,
             src as *mut libc::c_char as *const libc::c_void,
             len as u32,
         );
->>>>>>> 6ae222d8
         0
     }
 }
@@ -1010,41 +918,36 @@
 /// No lock to avoid wedging a stuck machine further.
 #[no_mangle]
 pub unsafe extern "C" fn procdump() {
-    static mut states: [*mut i8; 5] = [
-        b"unused\x00" as *const u8 as *mut i8,
-        b"sleep \x00" as *const u8 as *mut i8,
-        b"runble\x00" as *const u8 as *mut i8,
-        b"run   \x00" as *const u8 as *mut i8,
-        b"zombie\x00" as *const u8 as *mut i8,
+    static mut states: [*mut libc::c_char; 5] = [
+        b"unused\x00" as *const u8 as *mut libc::c_char,
+        b"sleep \x00" as *const u8 as *mut libc::c_char,
+        b"runble\x00" as *const u8 as *mut libc::c_char,
+        b"run   \x00" as *const u8 as *mut libc::c_char,
+        b"zombie\x00" as *const u8 as *mut libc::c_char,
     ];
     let mut p: *mut proc_0 = ptr::null_mut();
-    let mut state: *mut i8 = ptr::null_mut();
-    printf(b"\n\x00" as *const u8 as *mut i8);
+    let mut state: *mut libc::c_char = ptr::null_mut();
+    printf(b"\n\x00" as *const u8 as *const libc::c_char as *mut libc::c_char);
     p = proc.as_mut_ptr();
     while p < &mut *proc.as_mut_ptr().offset(NPROC as isize) as *mut proc_0 {
         if (*p).state as u32 != UNUSED as i32 as u32 {
             if (*p).state as u32 >= 0 as i32 as u32
                 && ((*p).state as u64)
-<<<<<<< HEAD
-                    < (::core::mem::size_of::<[*mut i8; 5]>() as u64)
-                        .wrapping_div(::core::mem::size_of::<*mut i8>() as u64)
-=======
                     < (::core::mem::size_of::<[*mut libc::c_char; 5]>() as u64)
                         .wrapping_div(::core::mem::size_of::<*mut libc::c_char>() as u64)
->>>>>>> 6ae222d8
                 && !states[(*p).state as usize].is_null()
             {
                 state = states[(*p).state as usize]
             } else {
-                state = b"???\x00" as *const u8 as *mut i8
+                state = b"???\x00" as *const u8 as *mut libc::c_char
             }
             printf(
-                b"%d %s %s\x00" as *const u8 as *mut i8,
+                b"%d %s %s\x00" as *const u8 as *mut libc::c_char,
                 (*p).pid,
                 state,
                 (*p).name.as_mut_ptr(),
             );
-            printf(b"\n\x00" as *const u8 as *mut i8);
+            printf(b"\n\x00" as *const u8 as *const libc::c_char as *mut libc::c_char);
         }
         p = p.offset(1)
     }
