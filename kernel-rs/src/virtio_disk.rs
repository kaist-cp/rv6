--- conflicted
+++ resolved
@@ -8,19 +8,6 @@
     vm::kvmpa,
 };
 use core::ptr;
-<<<<<<< HEAD
-=======
-extern "C" {
-    #[no_mangle]
-    fn panic(_: *mut libc::c_char) -> !;
-    #[no_mangle]
-    fn wakeup(_: *mut libc::c_void);
-    #[no_mangle]
-    fn memset(_: *mut libc::c_void, _: i32, _: u32) -> *mut libc::c_void;
-    #[no_mangle]
-    fn kvmpa(_: u64) -> u64;
-}
->>>>>>> 6ae222d8
 /// driver for qemu's virtio disk device.
 /// uses qemu's mmio interface to virtio.
 /// qemu presents a "legacy" virtio interface.
@@ -34,15 +21,11 @@
 #[derive(Copy, Clone)]
 #[repr(C)]
 pub struct disk_Inner {
-    pub pages: [i8; 8192],
+    pub pages: [libc::c_char; 8192],
     pub desc: *mut VRingDesc,
     pub avail: *mut u16,
     pub used: *mut UsedArea,
-<<<<<<< HEAD
-    pub free: [i8; 8],
-=======
     pub free: [libc::c_char; 8],
->>>>>>> 6ae222d8
     pub used_idx: u16,
     pub info: [C2RustUnnamed; 8],
     pub vdisk_lock: Spinlock,
@@ -53,7 +36,7 @@
 #[repr(C)]
 pub struct C2RustUnnamed {
     pub b: *mut Buf,
-    pub status: i8,
+    pub status: libc::c_char,
 }
 /// write the disk
 #[derive(Copy, Clone)]
@@ -177,7 +160,7 @@
     }; 8],
     vdisk_lock: Spinlock {
         locked: 0,
-        name: 0 as *const i8 as *mut i8,
+        name: 0 as *const libc::c_char as *mut libc::c_char,
         cpu: 0 as *const cpu as *mut cpu,
     },
 });
@@ -186,14 +169,14 @@
     let mut status: u32 = 0 as u32;
     initlock(
         &mut disk.0.vdisk_lock,
-        b"virtio_disk\x00" as *const u8 as *mut i8,
+        b"virtio_disk\x00" as *const u8 as *mut libc::c_char,
     );
     if *((VIRTIO0 + 0 as i32) as *mut u32) != 0x74726976 as u32
         || *((VIRTIO0 + 0x4 as i32) as *mut u32) != 1 as u32
         || *((VIRTIO0 + 0x8 as i32) as *mut u32) != 2 as u32
         || *((VIRTIO0 + 0xc as i32) as *mut u32) != 0x554d4551 as u32
     {
-        panic(b"could not find virtio disk\x00" as *const u8 as *mut i8);
+        panic(b"could not find virtio disk\x00" as *const u8 as *const libc::c_char as *mut libc::c_char);
     }
     status |= VIRTIO_CONFIG_S_ACKNOWLEDGE as u32;
     ::core::ptr::write_volatile((VIRTIO0 + 0x70 as i32) as *mut u32, status);
@@ -220,12 +203,6 @@
     ::core::ptr::write_volatile((VIRTIO0 + 0x30 as i32) as *mut u32, 0);
     let mut max: u32 = *((VIRTIO0 + 0x34 as i32) as *mut u32);
     if max == 0 as u32 {
-<<<<<<< HEAD
-        panic(b"virtio disk has no queue 0\x00" as *const u8 as *mut i8);
-    }
-    if max < NUM as u32 {
-        panic(b"virtio disk max queue too short\x00" as *const u8 as *mut i8);
-=======
         panic(
             b"virtio disk has no queue 0\x00" as *const u8 as *const libc::c_char
                 as *mut libc::c_char,
@@ -236,17 +213,12 @@
             b"virtio disk max queue too short\x00" as *const u8 as *const libc::c_char
                 as *mut libc::c_char,
         );
->>>>>>> 6ae222d8
     }
     ::core::ptr::write_volatile((VIRTIO0 + 0x38 as i32) as *mut u32, NUM as u32);
     memset(
         disk.0.pages.as_mut_ptr() as *mut libc::c_void,
         0 as i32,
-<<<<<<< HEAD
-        ::core::mem::size_of::<[i8; 8192]>() as u64 as u32,
-=======
         ::core::mem::size_of::<[libc::c_char; 8192]>() as u64 as u32,
->>>>>>> 6ae222d8
     );
     ::core::ptr::write_volatile(
         (VIRTIO0 + 0x40 as i32) as *mut u32,
@@ -256,21 +228,13 @@
     // avail = pages + 0x40 -- 2 * u16, then num * u16
     // used = pages + 4096 -- 2 * u16, then num * vRingUsedElem
     disk.0.desc = disk.0.pages.as_mut_ptr() as *mut VRingDesc;
-<<<<<<< HEAD
-    disk.0.avail = (disk.0.desc as *mut i8)
-=======
     disk.0.avail = (disk.0.desc as *mut libc::c_char)
->>>>>>> 6ae222d8
         .offset((NUM as u64).wrapping_mul(::core::mem::size_of::<VRingDesc>() as u64) as isize)
         as *mut u16;
     disk.0.used = disk.0.pages.as_mut_ptr().offset(PGSIZE as isize) as *mut UsedArea;
     let mut i: i32 = 0;
     while i < NUM {
-<<<<<<< HEAD
-        disk.0.free[i as usize] = 1 as i32 as i8;
-=======
         disk.0.free[i as usize] = 1 as i32 as libc::c_char;
->>>>>>> 6ae222d8
         i += 1
     }
     // plic.c and trap.c arrange for interrupts from VIRTIO0_IRQ.
@@ -280,11 +244,7 @@
     let mut i: i32 = 0;
     while i < NUM {
         if disk.0.free[i as usize] != 0 {
-<<<<<<< HEAD
-            disk.0.free[i as usize] = 0 as i32 as i8;
-=======
             disk.0.free[i as usize] = 0 as i32 as libc::c_char;
->>>>>>> 6ae222d8
             return i;
         }
         i += 1
@@ -294,22 +254,16 @@
 /// mark a descriptor as free.
 unsafe extern "C" fn free_desc(mut i: i32) {
     if i >= NUM {
-        panic(b"virtio_disk_intr 1\x00" as *const u8 as *mut i8);
+        panic(b"virtio_disk_intr 1\x00" as *const u8 as *const libc::c_char as *mut libc::c_char);
     }
     if disk.0.free[i as usize] != 0 {
-        panic(b"virtio_disk_intr 2\x00" as *const u8 as *mut i8);
+        panic(b"virtio_disk_intr 2\x00" as *const u8 as *const libc::c_char as *mut libc::c_char);
     }
     (*disk.0.desc.offset(i as isize)).addr = 0 as i32 as u64;
-<<<<<<< HEAD
-    disk.0.free[i as usize] = 1 as i32 as i8;
-    wakeup(
-        &mut *disk.0.free.as_mut_ptr().offset(0 as i32 as isize) as *mut i8 as *mut libc::c_void,
-=======
     disk.0.free[i as usize] = 1 as i32 as libc::c_char;
     wakeup(
         &mut *disk.0.free.as_mut_ptr().offset(0 as i32 as isize) as *mut libc::c_char
             as *mut libc::c_void,
->>>>>>> 6ae222d8
     );
 }
 /// free a chain of descriptors.
@@ -349,11 +303,7 @@
     let mut idx: [i32; 3] = [0; 3];
     while alloc3_desc(idx.as_mut_ptr()) != 0 as i32 {
         sleep(
-<<<<<<< HEAD
-            &mut *disk.0.free.as_mut_ptr().offset(0 as i32 as isize) as *mut i8
-=======
             &mut *disk.0.free.as_mut_ptr().offset(0 as i32 as isize) as *mut libc::c_char
->>>>>>> 6ae222d8
                 as *mut libc::c_void,
             &mut disk.0.vdisk_lock,
         );
@@ -390,22 +340,14 @@
     let fresh0 = &mut (*disk.0.desc.offset(idx[1 as i32 as usize] as isize)).flags;
     *fresh0 = (*fresh0 as i32 | VRING_DESC_F_NEXT) as u16;
     (*disk.0.desc.offset(idx[1 as i32 as usize] as isize)).next = idx[2 as i32 as usize] as u16;
-<<<<<<< HEAD
-    disk.0.info[idx[0 as i32 as usize] as usize].status = 0 as i32 as i8;
-=======
     disk.0.info[idx[0 as i32 as usize] as usize].status = 0 as i32 as libc::c_char;
->>>>>>> 6ae222d8
     (*disk.0.desc.offset(idx[2 as i32 as usize] as isize)).addr = &mut (*disk
         .0
         .info
         .as_mut_ptr()
         .offset(*idx.as_mut_ptr().offset(0 as i32 as isize) as isize))
-<<<<<<< HEAD
-    .status as *mut i8 as u64;
-=======
     .status as *mut libc::c_char
         as u64;
->>>>>>> 6ae222d8
     (*disk.0.desc.offset(idx[2 as i32 as usize] as isize)).len = 1 as u32;
     (*disk.0.desc.offset(idx[2 as i32 as usize] as isize)).flags = VRING_DESC_F_WRITE as u16;
     (*disk.0.desc.offset(idx[2 as i32 as usize] as isize)).next = 0 as i32 as u16;
@@ -439,14 +381,10 @@
     while disk.0.used_idx as i32 % NUM != (*disk.0.used).id as i32 % NUM {
         let mut id: i32 = (*disk.0.used).elems[disk.0.used_idx as usize].id as i32;
         if disk.0.info[id as usize].status as i32 != 0 as i32 {
-<<<<<<< HEAD
-            panic(b"virtio_disk_intr status\x00" as *const u8 as *mut i8);
-=======
             panic(
                 b"virtio_disk_intr status\x00" as *const u8 as *const libc::c_char
                     as *mut libc::c_char,
             );
->>>>>>> 6ae222d8
         }
         (*disk.0.info[id as usize].b).disk = 0 as i32;
         wakeup(disk.0.info[id as usize].b as *mut libc::c_void);
