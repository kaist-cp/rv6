use crate::libc;
use crate::{
    file::{devsw, CONSOLE},
    printf::panicked,
    proc::{cpu, either_copyin, either_copyout, myproc, procdump, sleep, wakeup},
    spinlock::{acquire, initlock, release, Spinlock},
    uart::{uartinit, uartputc},
};
#[derive(Copy, Clone)]
pub struct Console {
    pub lock: Spinlock,
    pub buf: [libc::c_char; 128],
    pub r: u32,
    pub w: u32,
    pub e: u32,
}

///
/// Console input and output, to the uart.
/// Reads are line at a time.
/// Implements special input characters:
///   newline -- end of line
///   control-h -- backspace
///   control-u -- kill line
///   control-d -- end of file
///   control-p -- print process list
///
pub const BACKSPACE: i32 = 0x100;
/// Control-x
const fn ctrl(x: char) -> i32 {
    x as i32 - '@' as i32
}
///
/// send one character to the uart.
///
pub unsafe fn consputc(mut c: i32) {
    if panicked != 0 {
        loop {}
    }
    if c == BACKSPACE {
        // if the user typed backspace, overwrite with a space.
        uartputc('\u{8}' as i32);
        uartputc(' ' as i32);
        uartputc('\u{8}' as i32);
    } else {
        uartputc(c);
    };
}
pub const INPUT_BUF: usize = 128;
///
/// Edit index
///
pub static mut cons: Console = Console {
    lock: Spinlock {
        locked: 0,
        name: 0 as *const libc::c_char as *mut libc::c_char,
        cpu: 0 as *const cpu as *mut cpu,
    },
    buf: [0; INPUT_BUF],
    r: 0,
    w: 0,
    e: 0,
};
///
/// user write()s to the console go here.
///
pub unsafe fn consolewrite(mut user_src: i32, mut src: u64, mut n: i32) -> i32 {
    let mut i: i32 = 0;
    acquire(&mut cons.lock);
    while i < n {
        let mut c: libc::c_char = 0;
        if either_copyin(
            &mut c as *mut libc::c_char as *mut libc::c_void,
            user_src,
            src.wrapping_add(i as u64),
            1 as i32 as u64,
        ) == -(1 as i32)
        {
            break;
        }
        consputc(c as i32);
        i += 1
    }
    release(&mut cons.lock);
    n
}
///
/// user read()s from the console go here.
/// copy (up to) a whole input line to dst.
/// user_dist indicates whether dst is a user
/// or kernel address.
///
pub unsafe fn consoleread(mut user_dst: i32, mut dst: u64, mut n: i32) -> i32 {
    let mut target: u32 = n as u32;
    let mut cin: i32 = 0;
    let mut cbuf: libc::c_char = 0;
    acquire(&mut cons.lock);
    while n > 0 as i32 {
        // wait until interrupt handler has put some
        // input into cons.buffer.
        while cons.r == cons.w {
            if (*myproc()).killed != 0 {
                release(&mut cons.lock);
                return -(1 as i32);
            }
            sleep(&mut cons.r as *mut u32 as *mut libc::c_void, &mut cons.lock);
        }
        let fresh0 = cons.r;
        cons.r = cons.r.wrapping_add(1);
        cin = cons.buf[fresh0.wrapping_rem(INPUT_BUF as u32) as usize] as i32;
        if cin == ctrl('D') {
            // end-of-file
            if (n as u32) < target {
                // Save ^D for next time, to make sure
                // caller gets a 0-byte result.
                cons.r = cons.r.wrapping_sub(1)
            }
            break;
        } else {
            // copy the input byte to the user-space buffer.
            cbuf = cin as libc::c_char;
            if either_copyout(
                user_dst,
                dst,
                &mut cbuf as *mut libc::c_char as *mut libc::c_void,
                1 as i32 as u64,
            ) == -(1 as i32)
            {
                break;
            }
            dst = dst.wrapping_add(1);
            n -= 1;
            if cin == '\n' as i32 {
                break;
            }
        }
    }
    release(&mut cons.lock);
    target.wrapping_sub(n as u32) as i32
}
///
/// the console input interrupt handler.
/// uartintr() calls this for input character.
/// do erase/kill processing, append to cons.buf,
/// wake up consoleread() if a whole line has arrived.
///
<<<<<<< HEAD
pub unsafe fn consoleintr(mut c: i32) {
=======
#[no_mangle]
pub unsafe extern "C" fn consoleintr(mut cin: i32) {
>>>>>>> 44023db2
    acquire(&mut cons.lock);
    match cin {
        // Print process list.
        m if m == ctrl('P') => {
            procdump();
        }
        // Kill line.
        m if m == ctrl('U') => {
            while cons.e != cons.w
                && cons.buf[cons
                    .e
                    .wrapping_sub(1 as i32 as u32)
                    .wrapping_rem(INPUT_BUF as u32) as usize] as i32
                    != '\n' as i32
            {
                cons.e = cons.e.wrapping_sub(1);
                consputc(BACKSPACE);
            }
        }
        // Backspace
        m if m == ctrl('H') | '\x7f' as i32 => {
            if cons.e != cons.w {
                cons.e = cons.e.wrapping_sub(1);
                consputc(BACKSPACE);
            }
        }
        _ => {
            if cin != 0 as i32 && cons.e.wrapping_sub(cons.r) < INPUT_BUF as u32 {
                cin = if cin == '\r' as i32 { '\n' as i32 } else { cin };
                // echo back to the user.
                consputc(cin);
                // store for consumption by consoleread().
                let fresh1 = cons.e;
                cons.e = cons.e.wrapping_add(1);
                cons.buf[fresh1.wrapping_rem(INPUT_BUF as u32) as usize] = cin as libc::c_char;
                if cin == '\n' as i32
                    || cin == ctrl('D')
                    || cons.e == cons.r.wrapping_add(INPUT_BUF as u32)
                {
                    // wake up consoleread() if a whole line (or end-of-file)
                    // has arrived.
                    cons.w = cons.e;
                    wakeup(&mut cons.r as *mut u32 as *mut libc::c_void);
                }
            }
        }
    }
    release(&mut cons.lock);
}
pub unsafe fn consoleinit() {
    initlock(
        &mut cons.lock,
        b"cons\x00" as *const u8 as *const libc::c_char as *mut libc::c_char,
    );
    uartinit();
    // connect read and write system calls
    // to consoleread and consolewrite.
    let fresh2 = &mut (*devsw.as_mut_ptr().offset(CONSOLE)).read;
    *fresh2 = Some(consoleread as unsafe fn(_: i32, _: u64, _: i32) -> i32);
    let fresh3 = &mut (*devsw.as_mut_ptr().offset(CONSOLE)).write;
    *fresh3 = Some(consolewrite as unsafe fn(_: i32, _: u64, _: i32) -> i32);
}<|MERGE_RESOLUTION|>--- conflicted
+++ resolved
@@ -144,12 +144,8 @@
 /// do erase/kill processing, append to cons.buf,
 /// wake up consoleread() if a whole line has arrived.
 ///
-<<<<<<< HEAD
-pub unsafe fn consoleintr(mut c: i32) {
-=======
-#[no_mangle]
-pub unsafe extern "C" fn consoleintr(mut cin: i32) {
->>>>>>> 44023db2
+
+pub unsafe fn consoleintr(mut cin: i32) {
     acquire(&mut cons.lock);
     match cin {
         // Print process list.
