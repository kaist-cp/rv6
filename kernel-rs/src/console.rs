--- conflicted
+++ resolved
@@ -1,10 +1,6 @@
-<<<<<<< HEAD
-use crate::file::{devsw, CONSOLE};
-=======
->>>>>>> a51db6db
 use crate::libc;
 use crate::{
-    file::devsw,
+    file::{devsw, CONSOLE},
     proc::{cpu, either_copyin, either_copyout, myproc, procdump, sleep, wakeup},
     spinlock::{acquire, initlock, release, Spinlock},
     uart::{uartinit, uartputc},
