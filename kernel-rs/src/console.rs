--- conflicted
+++ resolved
@@ -1,5 +1,4 @@
 use crate::libc;
-<<<<<<< HEAD
 use crate::{
     file::devsw,
     proc::{cpu, either_copyin, either_copyout, myproc, procdump, sleep, wakeup},
@@ -7,31 +6,11 @@
     uart::{uartinit, uartputc},
 };
 
-=======
-use crate::proc::{cpu, myproc, sleep, wakeup};
-use crate::spinlock::{acquire, initlock, release, Spinlock};
-extern "C" {
-    #[no_mangle]
-    fn either_copyout(user_dst: i32, dst: u64, src: *mut libc::c_void, len: u64) -> i32;
-    #[no_mangle]
-    fn either_copyin(dst: *mut libc::c_void, user_src: i32, src: u64, len: u64) -> i32;
-    #[no_mangle]
-    fn procdump();
-    #[no_mangle]
-    fn uartinit();
-    #[no_mangle]
-    fn uartputc(_: i32);
-}
->>>>>>> 6ae222d8
 #[derive(Copy, Clone)]
 #[repr(C)]
 pub struct C2RustUnnamed_0 {
     pub lock: Spinlock,
-<<<<<<< HEAD
-    pub buf: [i8; 128],
-=======
     pub buf: [libc::c_char; 128],
->>>>>>> 6ae222d8
     pub r: u32,
     pub w: u32,
     pub e: u32,
@@ -76,7 +55,7 @@
 pub static mut cons: C2RustUnnamed_0 = C2RustUnnamed_0 {
     lock: Spinlock {
         locked: 0,
-        name: 0 as *const i8 as *mut i8,
+        name: 0 as *const libc::c_char as *mut libc::c_char,
         cpu: 0 as *const cpu as *mut cpu,
     },
     buf: [0; 128],
@@ -92,9 +71,9 @@
     let mut i: i32 = 0;
     acquire(&mut cons.lock);
     while i < n {
-        let mut c: i8 = 0;
+        let mut c: libc::c_char = 0;
         if either_copyin(
-            &mut c as *mut i8 as *mut libc::c_void,
+            &mut c as *mut libc::c_char as *mut libc::c_void,
             user_src,
             src.wrapping_add(i as u64),
             1 as i32 as u64,
@@ -118,11 +97,7 @@
 pub unsafe extern "C" fn consoleread(mut user_dst: i32, mut dst: u64, mut n: i32) -> i32 {
     let mut target: u32 = n as u32;
     let mut c: i32 = 0;
-<<<<<<< HEAD
-    let mut cbuf: i8 = 0;
-=======
     let mut cbuf: libc::c_char = 0;
->>>>>>> 6ae222d8
     acquire(&mut cons.lock);
     while n > 0 as i32 {
         // wait until interrupt handler has put some
@@ -147,15 +122,11 @@
             break;
         } else {
             // copy the input byte to the user-space buffer.
-            cbuf = c as i8;
+            cbuf = c as libc::c_char;
             if either_copyout(
                 user_dst,
                 dst,
-<<<<<<< HEAD
-                &mut cbuf as *mut i8 as *mut libc::c_void,
-=======
                 &mut cbuf as *mut libc::c_char as *mut libc::c_void,
->>>>>>> 6ae222d8
                 1 as i32 as u64,
             ) == -(1 as i32)
             {
@@ -213,11 +184,7 @@
                 // store for consumption by consoleread().
                 let fresh1 = cons.e;
                 cons.e = cons.e.wrapping_add(1);
-<<<<<<< HEAD
-                cons.buf[fresh1.wrapping_rem(INPUT_BUF as u32) as usize] = c as i8;
-=======
                 cons.buf[fresh1.wrapping_rem(INPUT_BUF as u32) as usize] = c as libc::c_char;
->>>>>>> 6ae222d8
                 if c == '\n' as i32
                     || c == 'D' as i32 - '@' as i32
                     || cons.e == cons.r.wrapping_add(INPUT_BUF as u32)
@@ -234,7 +201,7 @@
 }
 #[no_mangle]
 pub unsafe extern "C" fn consoleinit() {
-    initlock(&mut cons.lock, b"cons\x00" as *const u8 as *mut i8);
+    initlock(&mut cons.lock, b"cons\x00" as *const u8 as *const libc::c_char as *mut libc::c_char);
     uartinit();
     // connect read and write system calls
     // to consoleread and consolewrite.
