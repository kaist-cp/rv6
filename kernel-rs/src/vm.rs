use crate::libc;
use crate::{
    kalloc::{kalloc, kfree},
    memlayout::{CLINT, KERNBASE, PHYSTOP, PLIC, TRAMPOLINE, UART0, VIRTIO0},
    printf::{panic, printf},
    riscv::{
        make_satp, pagetable_t, pde_t, pte_t, px, sfence_vma, w_satp, MAXVA, PGSIZE, PTE_R, PTE_U,
        PTE_V, PTE_W, PTE_X,
    },
};
use core::ptr;
extern "C" {
    // kernel.ld sets this to end of kernel code.
    #[no_mangle]
    static mut etext: [libc::c_char; 0];

    // trampoline.S
    #[no_mangle]
    static mut trampoline: [libc::c_char; 0];
}

/*
 * the kernel's page table.
 */
pub static mut kernel_pagetable: pagetable_t = 0 as *const usize as *mut usize;

// trampoline.S
/// create a direct-map page table for the kernel and
/// turn on paging. called early, in supervisor mode.
/// the page allocator is already initialized.
pub unsafe fn kvminit() {
    kernel_pagetable = kalloc() as pagetable_t;
    ptr::write_bytes(kernel_pagetable as *mut libc::c_void, 0, PGSIZE as usize);

    // uart registers
    kvmmap(
        UART0 as usize,
        UART0 as usize,
        PGSIZE as usize,
        (PTE_R | PTE_W) as i32,
    );

    // virtio mmio disk interface
    kvmmap(
        VIRTIO0 as usize,
        VIRTIO0 as usize,
        PGSIZE as usize,
        (PTE_R | PTE_W) as i32,
    );

    // CLINT
    kvmmap(
        CLINT as usize,
        CLINT as usize,
        0x10000,
        (PTE_R | PTE_W) as i32,
    );

    // PLIC
    kvmmap(
        PLIC as usize,
        PLIC as usize,
        0x400000,
        (PTE_R | PTE_W) as i32,
    );

    // map kernel text executable and read-only.
    kvmmap(
        KERNBASE as usize,
        KERNBASE as usize,
        (etext.as_mut_ptr() as usize).wrapping_sub(KERNBASE as usize),
        (PTE_R | PTE_X) as i32,
    );

    // map kernel data and the physical RAM we'll make use of.
    kvmmap(
        etext.as_mut_ptr() as usize,
        etext.as_mut_ptr() as usize,
        (PHYSTOP as usize).wrapping_sub(etext.as_mut_ptr() as usize),
        (PTE_R | PTE_W) as i32,
    );

    // map the trampoline for trap entry/exit to
    // the highest virtual address in the kernel.
    kvmmap(
        TRAMPOLINE as usize,
        trampoline.as_mut_ptr() as usize,
        PGSIZE as usize,
        (PTE_R | PTE_X) as i32,
    );
}

/// Switch h/w page table register to the kernel's page table,
/// and enable paging.
pub unsafe fn kvminithart() {
    w_satp(make_satp(kernel_pagetable as usize));
    sfence_vma();
}

/// Return the address of the PTE in page table pagetable
/// that corresponds to virtual address va.  If alloc!=0,
/// create any required page-table pages.
///
/// The risc-v Sv39 scheme has three levels of page-table
/// pages. A page-table page contains 512 64-bit PTEs.
/// A 64-bit virtual address is split into five fields:
///   39..63 -- must be zero.
///   30..38 -- 9 bits of level-2 index.
///   21..39 -- 9 bits of level-1 index.
///   12..20 -- 9 bits of level-0 index.
///    0..12 -- 12 bits of byte offset within the page.
unsafe fn walk(mut pagetable: pagetable_t, mut va: usize, mut alloc: i32) -> *mut pte_t {
    if va >= MAXVA as usize {
        panic(b"walk\x00" as *const u8 as *const libc::c_char as *mut libc::c_char);
    }
    for level in (1..3).rev() {
<<<<<<< HEAD
        let mut pte: *mut pte_t = &mut *pagetable
            .offset((va >> (PGSHIFT + 9 * level) & PXMASK as usize) as isize)
            as *mut usize;
        if *pte & PTE_V as usize != 0 {
=======
        let mut pte: *mut pte_t = &mut *pagetable.offset(px(level, va) as isize) as *mut u64;
        if *pte & PTE_V as u64 != 0 {
>>>>>>> a34a75ac
            pagetable = ((*pte >> 10 as i32) << 12 as i32) as pagetable_t
        } else {
            if alloc == 0 || {
                pagetable = kalloc() as *mut pde_t;
                pagetable.is_null()
            } {
                return ptr::null_mut();
            }
            ptr::write_bytes(pagetable as *mut libc::c_void, 0, PGSIZE as usize);
            *pte = (pagetable as usize >> 12 as i32) << 10 as i32 | PTE_V as usize
        }
    }
<<<<<<< HEAD
    &mut *pagetable.offset((va >> (PGSHIFT + 9 * 0) & PXMASK as usize) as isize) as *mut usize
=======
    &mut *pagetable.add(px(0, va) as usize) as *mut u64
>>>>>>> a34a75ac
}

/// Look up a virtual address, return the physical address,
/// or 0 if not mapped.
/// Can only be used to look up user pages.
pub unsafe fn walkaddr(mut pagetable: pagetable_t, mut va: usize) -> usize {
    let mut pte: *mut pte_t = ptr::null_mut();
    let mut pa: usize = 0;
    if va >= MAXVA as usize {
        return 0;
    }
    pte = walk(pagetable, va, 0);
    if pte.is_null() {
        return 0;
    }
    if *pte & PTE_V as usize == 0 as i32 as usize {
        return 0;
    }
    if *pte & PTE_U as usize == 0 as i32 as usize {
        return 0;
    }
    pa = (*pte >> 10 as i32) << 12 as i32;
    pa
}

/// add a mapping to the kernel page table.
/// only used when booting.
/// does not flush TLB or enable paging.
pub unsafe fn kvmmap(mut va: usize, mut pa: usize, mut sz: usize, mut perm: i32) {
    if mappages(kernel_pagetable, va, sz, pa, perm) != 0 as i32 {
        panic(b"kvmmap\x00" as *const u8 as *const libc::c_char as *mut libc::c_char);
    };
}

/// translate a kernel virtual address to
/// a physical address. only needed for
/// addresses on the stack.
/// assumes va is page aligned.
pub unsafe fn kvmpa(mut va: usize) -> usize {
    let mut off: usize = va.wrapping_rem(PGSIZE as usize);
    let mut pte: *mut pte_t = ptr::null_mut();
    let mut pa: usize = 0;
    pte = walk(kernel_pagetable, va, 0 as i32);
    if pte.is_null() {
        panic(b"kvmpa\x00" as *const u8 as *const libc::c_char as *mut libc::c_char);
    }
    if *pte & PTE_V as usize == 0 as i32 as usize {
        panic(b"kvmpa\x00" as *const u8 as *const libc::c_char as *mut libc::c_char);
    }
    pa = (*pte >> 10 as i32) << 12 as i32;
    pa.wrapping_add(off)
}

/// Create PTEs for virtual addresses starting at va that refer to
/// physical addresses starting at pa. va and size might not
/// be page-aligned. Returns 0 on success, -1 if walk() couldn't
/// allocate a needed page-table page.
pub unsafe fn mappages(
    mut pagetable: pagetable_t,
    mut va: usize,
    mut size: usize,
    mut pa: usize,
    mut perm: i32,
) -> i32 {
    let mut a = va & !(PGSIZE - 1 as i32) as usize;
    let last =
        va.wrapping_add(size).wrapping_sub(1 as i32 as usize) & !(PGSIZE - 1 as i32) as usize;
    loop {
        let pte = walk(pagetable, a, 1 as i32);
        if pte.is_null() {
            return -(1 as i32);
        }
        if *pte & PTE_V as usize != 0 {
            panic(b"remap\x00" as *const u8 as *const libc::c_char as *mut libc::c_char);
        }
        *pte = (pa >> 12 as i32) << 10 as i32 | perm as usize | PTE_V as usize;
        if a == last {
            break;
        }
        a = (a as usize).wrapping_add(PGSIZE as usize) as usize as usize;
        pa = (pa as usize).wrapping_add(PGSIZE as usize) as usize as usize
    }
    0
}

/// Remove mappings from a page table. The mappings in
/// the given range must exist. Optionally free the
/// physical memory.
pub unsafe fn uvmunmap(
    mut pagetable: pagetable_t,
    mut va: usize,
    mut size: usize,
    mut do_free: i32,
) {
    let mut pa: usize = 0;
    let mut a = va & !(PGSIZE - 1) as usize;
    let last = va.wrapping_add(size).wrapping_sub(1) & !(PGSIZE - 1) as usize;
    loop {
        let pte = walk(pagetable, a, 0);
        if pte.is_null() {
            panic(b"uvmunmap: walk\x00" as *const u8 as *const libc::c_char as *mut libc::c_char);
        }
        if *pte & PTE_V as usize == 0 as i32 as usize {
            printf(
                b"va=%p pte=%p\n\x00" as *const u8 as *const libc::c_char as *mut libc::c_char,
                a,
                *pte,
            );
            panic(
                b"uvmunmap: not mapped\x00" as *const u8 as *const libc::c_char
                    as *mut libc::c_char,
            );
        }
        if *pte & 0x3ff as i32 as usize == PTE_V as usize {
            panic(
                b"uvmunmap: not a leaf\x00" as *const u8 as *const libc::c_char
                    as *mut libc::c_char,
            );
        }
        if do_free != 0 {
            pa = (*pte >> 10 as i32) << 12 as i32;
            kfree(pa as *mut libc::c_void);
        }
        *pte = 0 as i32 as pte_t;
        if a == last {
            break;
        }
        a = (a as usize).wrapping_add(PGSIZE as usize) as usize as usize;
        pa = (pa as usize).wrapping_add(PGSIZE as usize) as usize as usize
    }
}

/// create an empty user page table.
pub unsafe fn uvmcreate() -> pagetable_t {
    let mut pagetable: pagetable_t = ptr::null_mut();
    pagetable = kalloc() as pagetable_t;
    if pagetable.is_null() {
        panic(
            b"uvmcreate: out of memory\x00" as *const u8 as *const libc::c_char
                as *mut libc::c_char,
        );
    }
    ptr::write_bytes(pagetable as *mut libc::c_void, 0, PGSIZE as usize);
    pagetable
}

/// Load the user initcode into address 0 of pagetable,
/// for the very first process.
/// sz must be less than a page.
pub unsafe fn uvminit(mut pagetable: pagetable_t, mut src: *mut u8, mut sz: u32) {
    let mut mem: *mut libc::c_char = ptr::null_mut();
    if sz >= PGSIZE as u32 {
        panic(
            b"inituvm: more than a page\x00" as *const u8 as *const libc::c_char
                as *mut libc::c_char,
        );
    }
    mem = kalloc() as *mut libc::c_char;
    ptr::write_bytes(mem as *mut libc::c_void, 0, PGSIZE as usize);
    mappages(
        pagetable,
        0,
        PGSIZE as usize,
        mem as usize,
        (PTE_W | PTE_R | PTE_X | PTE_U) as i32,
    );
    ptr::copy(
        src as *const libc::c_void,
        mem as *mut libc::c_void,
        sz as usize,
    );
}

/// Allocate PTEs and physical memory to grow process from oldsz to
/// newsz, which need not be page aligned.  Returns new size or 0 on error.
pub unsafe fn uvmalloc(mut pagetable: pagetable_t, mut oldsz: usize, mut newsz: usize) -> usize {
    if newsz < oldsz {
        return oldsz;
    }
    oldsz = oldsz
        .wrapping_add(PGSIZE as usize)
        .wrapping_sub(1 as i32 as usize)
        & !(PGSIZE - 1 as i32) as usize;
    let mut a = oldsz;
    while a < newsz {
        let mem = kalloc() as *mut libc::c_char;
        if mem.is_null() {
            uvmdealloc(pagetable, a, oldsz);
            return 0 as i32 as usize;
        }
        ptr::write_bytes(mem as *mut libc::c_void, 0, PGSIZE as usize);
        if mappages(
            pagetable,
            a,
            PGSIZE as usize,
            mem as usize,
            (PTE_W | PTE_X | PTE_R | PTE_U) as i32,
        ) != 0 as i32
        {
            kfree(mem as *mut libc::c_void);
            uvmdealloc(pagetable, a, oldsz);
            return 0 as i32 as usize;
        }
        a = (a as usize).wrapping_add(PGSIZE as usize) as usize as usize
    }
    newsz
}

/// Deallocate user pages to bring the process size from oldsz to
/// newsz.  oldsz and newsz need not be page-aligned, nor does newsz
/// need to be less than oldsz.  oldsz can be larger than the actual
/// process size.  Returns the new process size.
pub unsafe fn uvmdealloc(mut pagetable: pagetable_t, mut oldsz: usize, mut newsz: usize) -> usize {
    if newsz >= oldsz {
        return oldsz;
    }
    let mut newup: usize = newsz
        .wrapping_add(PGSIZE as usize)
        .wrapping_sub(1 as i32 as usize)
        & !(PGSIZE - 1 as i32) as usize;
    if newup
        < oldsz
            .wrapping_add(PGSIZE as usize)
            .wrapping_sub(1 as i32 as usize)
            & !(PGSIZE - 1 as i32) as usize
    {
        uvmunmap(pagetable, newup, oldsz.wrapping_sub(newup), 1 as i32);
    }
    newsz
}

/// Recursively free page-table pages.
/// All leaf mappings must already have been removed.
unsafe fn freewalk(mut pagetable: pagetable_t) {
    // there are 2^9 = 512 PTEs in a page table.
    for i in 0..512 {
        let mut pte: pte_t = *pagetable.offset(i as isize);
        if pte & PTE_V as usize != 0 && pte & (PTE_R | PTE_W | PTE_X) as usize == 0 as i32 as usize
        {
            // this PTE points to a lower-level page table.
            let mut child: usize = (pte >> 10 as i32) << 12 as i32;
            freewalk(child as pagetable_t);
            *pagetable.offset(i as isize) = 0 as i32 as usize
        } else if pte & PTE_V as usize != 0 {
            panic(b"freewalk: leaf\x00" as *const u8 as *const libc::c_char as *mut libc::c_char);
        }
    }
    kfree(pagetable as *mut libc::c_void);
}

/// Free user memory pages,
/// then free page-table pages.
pub unsafe fn uvmfree(mut pagetable: pagetable_t, mut sz: usize) {
    uvmunmap(pagetable, 0 as i32 as usize, sz, 1 as i32);
    freewalk(pagetable);
}

/// Given a parent process's page table, copy
/// its memory into a child's page table.
/// Copies both the page table and the
/// physical memory.
/// returns 0 on success, -1 on failure.
/// frees any allocated pages on failure.
pub unsafe fn uvmcopy(mut old: pagetable_t, mut new: pagetable_t, mut sz: usize) -> i32 {
    let mut current_block: usize;
    let mut i: usize = 0;
    loop {
        if i >= sz {
            current_block = 12349973810996921269;
            break;
        }
        let pte = walk(old, i, 0 as i32);
        if pte.is_null() {
            panic(
                b"uvmcopy: pte should exist\x00" as *const u8 as *const libc::c_char
                    as *mut libc::c_char,
            );
        }
        if *pte & PTE_V as usize == 0 as i32 as usize {
            panic(
                b"uvmcopy: page not present\x00" as *const u8 as *const libc::c_char
                    as *mut libc::c_char,
            );
        }
        let pa = (*pte >> 10 as i32) << 12 as i32;
        let flags = (*pte & 0x3ff as i32 as usize) as u32;
        let mem = kalloc() as *mut libc::c_char;
        if mem.is_null() {
            current_block = 9000140654394160520;
            break;
        }
        ptr::copy(
            pa as *mut libc::c_char as *const libc::c_void,
            mem as *mut libc::c_void,
            PGSIZE as usize,
        );
        if mappages(new, i, PGSIZE as usize, mem as usize, flags as i32) != 0 as i32 {
            kfree(mem as *mut libc::c_void);
            current_block = 9000140654394160520;
            break;
        } else {
            i = (i as usize).wrapping_add(PGSIZE as usize) as usize as usize
        }
    }
    match current_block {
        12349973810996921269 => 0 as i32,
        _ => {
            uvmunmap(new, 0 as i32 as usize, i, 1 as i32);
            -(1 as i32)
        }
    }
}

/// mark a PTE invalid for user access.
/// used by exec for the user stack guard page.
pub unsafe fn uvmclear(mut pagetable: pagetable_t, mut va: usize) {
    let mut pte: *mut pte_t = ptr::null_mut();
    pte = walk(pagetable, va, 0 as i32);
    if pte.is_null() {
        panic(b"uvmclear\x00" as *const u8 as *const libc::c_char as *mut libc::c_char);
    }
    *pte &= !PTE_U as usize;
}

/// Copy from kernel to user.
/// Copy len bytes from src to virtual address dstva in a given page table.
/// Return 0 on success, -1 on error.
pub unsafe fn copyout(
    mut pagetable: pagetable_t,
    mut dstva: usize,
    mut src: *mut libc::c_char,
    mut len: usize,
) -> i32 {
    while len > 0 as usize {
        let mut va0 = dstva & !(PGSIZE - 1 as i32) as usize;
        let pa0 = walkaddr(pagetable, va0);
        if pa0 == 0 as usize {
            return -1;
        }
        let mut n = (PGSIZE as usize).wrapping_sub(dstva.wrapping_sub(va0));
        if n > len {
            n = len
        }
        ptr::copy(
            src as *const libc::c_void,
            pa0.wrapping_add(dstva.wrapping_sub(va0)) as *mut libc::c_void,
            n as usize,
        );
        len = (len as usize).wrapping_sub(n) as usize as usize;
        src = src.offset(n as isize);
        dstva = va0.wrapping_add(PGSIZE as usize)
    }
    0
}

/// Copy from user to kernel.
/// Copy len bytes to dst from virtual address srcva in a given page table.
/// Return 0 on success, -1 on error.
pub unsafe fn copyin(
    mut pagetable: pagetable_t,
    mut dst: *mut libc::c_char,
    mut srcva: usize,
    mut len: usize,
) -> i32 {
    while len > 0 as usize {
        let mut va0 = srcva & !(PGSIZE - 1) as usize;
        let pa0 = walkaddr(pagetable, va0);
        if pa0 == 0 as usize {
            return -1;
        }
        let mut n = (PGSIZE as usize).wrapping_sub(srcva.wrapping_sub(va0));
        if n > len {
            n = len
        }
        ptr::copy(
            pa0.wrapping_add(srcva.wrapping_sub(va0)) as *mut libc::c_void,
            dst as *mut libc::c_void,
            n as usize,
        );
        len = (len as usize).wrapping_sub(n) as usize as usize;
        dst = dst.offset(n as isize);
        srcva = va0.wrapping_add(PGSIZE as usize)
    }
    0
}

/// Copy a null-terminated string from user to kernel.
/// Copy bytes to dst from virtual address srcva in a given page table,
/// until a '\0', or max.
/// Return 0 on success, -1 on error.
pub unsafe fn copyinstr(
    mut pagetable: pagetable_t,
    mut dst: *mut libc::c_char,
    mut srcva: usize,
    mut max: usize,
) -> i32 {
    let mut got_null: i32 = 0;
    while got_null == 0 && max > 0 as usize {
        let mut va0 = srcva & !(PGSIZE - 1) as usize;
        let pa0 = walkaddr(pagetable, va0);
        if pa0 == 0 as usize {
            return -1;
        }
        let mut n = (PGSIZE as usize).wrapping_sub(srcva.wrapping_sub(va0));
        if n > max {
            n = max
        }
        let mut p: *mut libc::c_char =
            pa0.wrapping_add(srcva.wrapping_sub(va0)) as *mut libc::c_char;
        while n > 0 as usize {
            if *p as i32 == '\u{0}' as i32 {
                *dst = '\u{0}' as i32 as libc::c_char;
                got_null = 1 as i32;
                break;
            } else {
                *dst = *p;
                n = n.wrapping_sub(1);
                max = max.wrapping_sub(1);
                p = p.offset(1);
                dst = dst.offset(1)
            }
        }
        srcva = va0.wrapping_add(PGSIZE as usize)
    }
    if got_null != 0 {
        0
    } else {
        -1
    }
}<|MERGE_RESOLUTION|>--- conflicted
+++ resolved
@@ -114,15 +114,10 @@
         panic(b"walk\x00" as *const u8 as *const libc::c_char as *mut libc::c_char);
     }
     for level in (1..3).rev() {
-<<<<<<< HEAD
         let mut pte: *mut pte_t = &mut *pagetable
             .offset((va >> (PGSHIFT + 9 * level) & PXMASK as usize) as isize)
             as *mut usize;
         if *pte & PTE_V as usize != 0 {
-=======
-        let mut pte: *mut pte_t = &mut *pagetable.offset(px(level, va) as isize) as *mut u64;
-        if *pte & PTE_V as u64 != 0 {
->>>>>>> a34a75ac
             pagetable = ((*pte >> 10 as i32) << 12 as i32) as pagetable_t
         } else {
             if alloc == 0 || {
@@ -135,12 +130,7 @@
             *pte = (pagetable as usize >> 12 as i32) << 10 as i32 | PTE_V as usize
         }
     }
-<<<<<<< HEAD
-    &mut *pagetable.offset((va >> (PGSHIFT + 9 * 0) & PXMASK as usize) as isize) as *mut usize
-=======
-    &mut *pagetable.add(px(0, va) as usize) as *mut u64
->>>>>>> a34a75ac
-}
+    &mut *pagetable.add(px(0, va) as usize)
 
 /// Look up a virtual address, return the physical address,
 /// or 0 if not mapped.
