--- conflicted
+++ resolved
@@ -10,43 +10,14 @@
 };
 use core::ptr;
 extern "C" {
-<<<<<<< HEAD
     // kernel.ld sets this to end of kernel code.
     #[no_mangle]
-    static mut etext: [libc::c_char; 0];
+    static mut etext: [i8; 0];
     // trampoline.S
-=======
-    // kalloc.c
-    #[no_mangle]
-    fn kalloc() -> *mut libc::c_void;
-    #[no_mangle]
-    fn kfree(_: *mut libc::c_void);
-    // printf.c
-    #[no_mangle]
-    fn printf(_: *mut i8, _: ...);
-    #[no_mangle]
-    fn panic(_: *mut i8) -> !;
-    #[no_mangle]
-    fn memmove(_: *mut libc::c_void, _: *const libc::c_void, _: u32) -> *mut libc::c_void;
-    #[no_mangle]
-    fn memset(_: *mut libc::c_void, _: i32, _: u32) -> *mut libc::c_void;
-    #[no_mangle]
-    static mut etext: [i8; 0];
-    // kernel.ld sets this to end of kernel code.
->>>>>>> 3d7480b5
     #[no_mangle]
     static mut trampoline: [i8; 0];
 }
-<<<<<<< HEAD
-pub type uint = libc::c_uint;
-pub type uchar = libc::c_uchar;
-pub type uint64 = libc::c_ulong;
-pub type pde_t = uint64;
-=======
 pub type pde_t = u64;
-pub type pte_t = u64;
-pub type pagetable_t = *mut u64;
->>>>>>> 3d7480b5
 // Physical memory layout
 // qemu -machine virt is set up like this,
 // based on qemu's hw/riscv/virt.c:
@@ -79,55 +50,13 @@
 pub const PHYSTOP: i64 = KERNBASE + (128 as i32 * 1024 as i32 * 1024 as i32) as i64;
 // map the trampoline page to the highest address,
 // in both user and kernel space.
-<<<<<<< HEAD
-pub const TRAMPOLINE: libc::c_long = MAXVA - PGSIZE as libc::c_long;
-=======
 pub const TRAMPOLINE: i64 = MAXVA - PGSIZE as i64;
-// use riscv's sv39 page table scheme.
-pub const SATP_SV39: i64 = (8 as i64) << 60 as i32;
-/// supervisor address translation and protection;
-/// holds the address of the page table.
-#[inline]
-unsafe extern "C" fn w_satp(mut x: u64) {
-    llvm_asm!("csrw satp, $0" : : "r" (x) : : "volatile");
-}
-/// flush the TLB.
-#[inline]
-unsafe extern "C" fn sfence_vma() {
-    // the zero, zero means flush all TLB entries.
-    llvm_asm!("sfence.vma zero, zero" : : : : "volatile");
-}
-pub const PGSIZE: i32 = 4096;
-// bytes per page
-pub const PGSHIFT: i32 = 12;
-// bits of offset within a page
-pub const PTE_V: i64 = (1 as i64) << 0 as i32;
-// valid
-pub const PTE_R: i64 = (1 as i64) << 1 as i32;
-pub const PTE_W: i64 = (1 as i64) << 2 as i32;
-pub const PTE_X: i64 = (1 as i64) << 3 as i32;
-pub const PTE_U: i64 = (1 as i64) << 4 as i32;
-// 1 -> user can access
-// shift a physical address to the right place for a PTE.
-// extract the three 9-bit page table indices from a virtual address.
-pub const PXMASK: i32 = 0x1ff;
-// 9 bits
-// one beyond the highest possible virtual address.
-// MAXVA is actually one bit less than the max allowed by
-// Sv39, to avoid having to sign-extend virtual addresses
-// that have the high bit set.
-pub const MAXVA: i64 = (1 as i64) << (9 as i32 + 9 as i32 + 9 as i32 + 12 as i32 - 1 as i32);
->>>>>>> 3d7480b5
 /*
  * the kernel's page table.
  */
 #[no_mangle]
-<<<<<<< HEAD
-pub static mut kernel_pagetable: pagetable_t = 0 as *const uint64 as *mut uint64;
-=======
 pub static mut kernel_pagetable: pagetable_t = 0 as *const u64 as *mut u64;
-// vm.c
->>>>>>> 3d7480b5
+
 // trampoline.S
 
 /// create a direct-map page table for the kernel and
