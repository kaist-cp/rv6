use crate::libc;
<<<<<<< HEAD
use crate::memlayout::{CLINT, KERNBASE, PHYSTOP, PLIC, TRAMPOLINE, UART0, VIRTIO0};
use crate::riscv::{
    pagetable_t, pte_t, sfence_vma, w_satp, MAXVA, PGSHIFT, PGSIZE, PTE_R, PTE_U, PTE_V, PTE_W,
    PTE_X, PXMASK, SATP_SV39,
};
use crate::types::pde_t;
=======
use crate::{
    kalloc::{kalloc, kfree},
    printf::{panic, printf},
    riscv::{
        pagetable_t, pte_t, sfence_vma, w_satp, MAXVA, PGSHIFT, PGSIZE, PTE_R, PTE_U, PTE_V, PTE_W,
        PTE_X, PXMASK, SATP_SV39,
    },
    string::{memmove, memset},
};
>>>>>>> a51db6db
use core::ptr;
extern "C" {
    // kernel.ld sets this to end of kernel code.
    #[no_mangle]
    static mut etext: [libc::c_char; 0];
    // trampoline.S
    #[no_mangle]
    static mut trampoline: [libc::c_char; 0];
}
<<<<<<< HEAD
=======
pub type pde_t = u64;
// Physical memory layout
// qemu -machine virt is set up like this,
// based on qemu's hw/riscv/virt.c:
//
// 00001000 -- boot ROM, provided by qemu
// 02000000 -- CLINT
// 0C000000 -- PLIC
// 10000000 -- uart0
// 10001000 -- virtio disk
// 80000000 -- boot ROM jumps here in machine mode
//             -kernel loads the kernel here
// unused RAM after 80000000.
// the kernel uses physical memory thus:
// 80000000 -- entry.S, then kernel text and data
// end -- start of kernel page allocation area
// PHYSTOP -- end RAM used by the kernel
// qemu puts UART registers here in physical memory.
pub const UART0: i64 = 0x10000000;
// virtio mmio interface
pub const VIRTIO0: i32 = 0x10001000;
// local interrupt controller, which contains the timer.
pub const CLINT: i64 = 0x2000000;
// cycles since boot.
// qemu puts programmable interrupt controller here.
pub const PLIC: i64 = 0xc000000;
// the kernel expects there to be RAM
// for use by the kernel and user pages
// from physical address 0x80000000 to PHYSTOP.
pub const KERNBASE: i64 = 0x80000000;
pub const PHYSTOP: i64 = KERNBASE + (128 as i32 * 1024 as i32 * 1024 as i32) as i64;
// map the trampoline page to the highest address,
// in both user and kernel space.
pub const TRAMPOLINE: i64 = MAXVA - PGSIZE as i64;
>>>>>>> a51db6db
/*
 * the kernel's page table.
 */
#[no_mangle]
pub static mut kernel_pagetable: pagetable_t = 0 as *const u64 as *mut u64;
<<<<<<< HEAD
=======
// trampoline.S

>>>>>>> a51db6db
/// create a direct-map page table for the kernel and
/// turn on paging. called early, in supervisor mode.
/// the page allocator is already initialized.
#[no_mangle]
pub unsafe extern "C" fn kvminit() {
    kernel_pagetable = kalloc() as pagetable_t;
    memset(kernel_pagetable as *mut libc::c_void, 0, PGSIZE as u32);
    // uart registers
    kvmmap(
        UART0 as u64,
        UART0 as u64,
        PGSIZE as u64,
        (PTE_R | PTE_W) as i32,
    );
    // virtio mmio disk interface
    kvmmap(
        VIRTIO0 as u64,
        VIRTIO0 as u64,
        PGSIZE as u64,
        (PTE_R | PTE_W) as i32,
    );
    // CLINT
    kvmmap(CLINT as u64, CLINT as u64, 0x10000, (PTE_R | PTE_W) as i32);
    // PLIC
    kvmmap(PLIC as u64, PLIC as u64, 0x400000, (PTE_R | PTE_W) as i32);
    // map kernel text executable and read-only.
    kvmmap(
        KERNBASE as u64,
        KERNBASE as u64,
        (etext.as_mut_ptr() as u64).wrapping_sub(KERNBASE as u64),
        (PTE_R | PTE_X) as i32,
    );
    // map kernel data and the physical RAM we'll make use of.
    kvmmap(
        etext.as_mut_ptr() as u64,
        etext.as_mut_ptr() as u64,
        (PHYSTOP as u64).wrapping_sub(etext.as_mut_ptr() as u64),
        (PTE_R | PTE_W) as i32,
    );
    // map the trampoline for trap entry/exit to
    // the highest virtual address in the kernel.
    kvmmap(
        TRAMPOLINE as u64,
        trampoline.as_mut_ptr() as u64,
        PGSIZE as u64,
        (PTE_R | PTE_X) as i32,
    );
}
/// Switch h/w page table register to the kernel's page table,
/// and enable paging.
#[no_mangle]
pub unsafe extern "C" fn kvminithart() {
    w_satp(SATP_SV39 as u64 | kernel_pagetable as u64 >> 12 as i32);
    sfence_vma();
}
/// Return the address of the PTE in page table pagetable
/// that corresponds to virtual address va.  If alloc!=0,
/// create any required page-table pages.
///
/// The risc-v Sv39 scheme has three levels of page-table
/// pages. A page-table page contains 512 64-bit PTEs.
/// A 64-bit virtual address is split into five fields:
///   39..63 -- must be zero.
///   30..38 -- 9 bits of level-2 index.
///   21..39 -- 9 bits of level-1 index.
///   12..20 -- 9 bits of level-0 index.
///    0..12 -- 12 bits of byte offset within the page.
unsafe extern "C" fn walk(mut pagetable: pagetable_t, mut va: u64, mut alloc: i32) -> *mut pte_t {
    if va >= MAXVA as u64 {
        panic(b"walk\x00" as *const u8 as *const libc::c_char as *mut libc::c_char);
    }
    let mut level: i32 = 2;
    while level > 0 {
        let mut pte: *mut pte_t = &mut *pagetable
            .offset((va >> (PGSHIFT + 9 * level) & PXMASK as u64) as isize)
            as *mut u64;
        if *pte & PTE_V as u64 != 0 {
            pagetable = ((*pte >> 10 as i32) << 12 as i32) as pagetable_t
        } else {
            if alloc == 0 || {
                pagetable = kalloc() as *mut pde_t;
                pagetable.is_null()
            } {
                return ptr::null_mut();
            }
            memset(pagetable as *mut libc::c_void, 0, PGSIZE as u32);
            *pte = (pagetable as u64 >> 12 as i32) << 10 as i32 | PTE_V as u64
        }
        level -= 1
    }
    &mut *pagetable.offset((va >> (PGSHIFT + 9 * 0) & PXMASK as u64) as isize) as *mut u64
}
/// Look up a virtual address, return the physical address,
/// or 0 if not mapped.
/// Can only be used to look up user pages.
#[no_mangle]
pub unsafe extern "C" fn walkaddr(mut pagetable: pagetable_t, mut va: u64) -> u64 {
    let mut pte: *mut pte_t = ptr::null_mut();
    let mut pa: u64 = 0;
    if va >= MAXVA as u64 {
        return 0;
    }
    pte = walk(pagetable, va, 0);
    if pte.is_null() {
        return 0;
    }
    if *pte & PTE_V as u64 == 0 as i32 as u64 {
        return 0;
    }
    if *pte & PTE_U as u64 == 0 as i32 as u64 {
        return 0;
    }
    pa = (*pte >> 10 as i32) << 12 as i32;
    pa
}
/// add a mapping to the kernel page table.
/// only used when booting.
/// does not flush TLB or enable paging.
#[no_mangle]
pub unsafe extern "C" fn kvmmap(mut va: u64, mut pa: u64, mut sz: u64, mut perm: i32) {
    if mappages(kernel_pagetable, va, sz, pa, perm) != 0 as i32 {
        panic(b"kvmmap\x00" as *const u8 as *const libc::c_char as *mut libc::c_char);
    };
}
/// translate a kernel virtual address to
/// a physical address. only needed for
/// addresses on the stack.
/// assumes va is page aligned.
#[no_mangle]
pub unsafe extern "C" fn kvmpa(mut va: u64) -> u64 {
    let mut off: u64 = va.wrapping_rem(PGSIZE as u64);
    let mut pte: *mut pte_t = ptr::null_mut();
    let mut pa: u64 = 0;
    pte = walk(kernel_pagetable, va, 0 as i32);
    if pte.is_null() {
        panic(b"kvmpa\x00" as *const u8 as *const libc::c_char as *mut libc::c_char);
    }
    if *pte & PTE_V as u64 == 0 as i32 as u64 {
        panic(b"kvmpa\x00" as *const u8 as *const libc::c_char as *mut libc::c_char);
    }
    pa = (*pte >> 10 as i32) << 12 as i32;
    pa.wrapping_add(off)
}
/// Create PTEs for virtual addresses starting at va that refer to
/// physical addresses starting at pa. va and size might not
/// be page-aligned. Returns 0 on success, -1 if walk() couldn't
/// allocate a needed page-table page.
#[no_mangle]
pub unsafe extern "C" fn mappages(
    mut pagetable: pagetable_t,
    mut va: u64,
    mut size: u64,
    mut pa: u64,
    mut perm: i32,
) -> i32 {
    let mut a: u64 = 0;
    let mut last: u64 = 0;
    let mut pte: *mut pte_t = ptr::null_mut();
    a = va & !(PGSIZE - 1 as i32) as u64;
    last = va.wrapping_add(size).wrapping_sub(1 as i32 as u64) & !(PGSIZE - 1 as i32) as u64;
    loop {
        pte = walk(pagetable, a, 1 as i32);
        if pte.is_null() {
            return -(1 as i32);
        }
        if *pte & PTE_V as u64 != 0 {
            panic(b"remap\x00" as *const u8 as *const libc::c_char as *mut libc::c_char);
        }
        *pte = (pa >> 12 as i32) << 10 as i32 | perm as u64 | PTE_V as u64;
        if a == last {
            break;
        }
        a = (a as u64).wrapping_add(PGSIZE as u64) as u64 as u64;
        pa = (pa as u64).wrapping_add(PGSIZE as u64) as u64 as u64
    }
    0
}
/// Remove mappings from a page table. The mappings in
/// the given range must exist. Optionally free the
/// physical memory.
#[no_mangle]
pub unsafe extern "C" fn uvmunmap(
    mut pagetable: pagetable_t,
    mut va: u64,
    mut size: u64,
    mut do_free: i32,
) {
    let mut a: u64 = 0;
    let mut last: u64 = 0;
    let mut pte: *mut pte_t = ptr::null_mut();
    let mut pa: u64 = 0;
    a = va & !(PGSIZE - 1) as u64;
    last = va.wrapping_add(size).wrapping_sub(1) & !(PGSIZE - 1) as u64;
    loop {
        pte = walk(pagetable, a, 0);
        if pte.is_null() {
            panic(b"uvmunmap: walk\x00" as *const u8 as *const libc::c_char as *mut libc::c_char);
        }
        if *pte & PTE_V as u64 == 0 as i32 as u64 {
            printf(
                b"va=%p pte=%p\n\x00" as *const u8 as *const libc::c_char as *mut libc::c_char,
                a,
                *pte,
            );
            panic(
                b"uvmunmap: not mapped\x00" as *const u8 as *const libc::c_char
                    as *mut libc::c_char,
            );
        }
        if *pte & 0x3ff as i32 as u64 == PTE_V as u64 {
            panic(
                b"uvmunmap: not a leaf\x00" as *const u8 as *const libc::c_char
                    as *mut libc::c_char,
            );
        }
        if do_free != 0 {
            pa = (*pte >> 10 as i32) << 12 as i32;
            kfree(pa as *mut libc::c_void);
        }
        *pte = 0 as i32 as pte_t;
        if a == last {
            break;
        }
        a = (a as u64).wrapping_add(PGSIZE as u64) as u64 as u64;
        pa = (pa as u64).wrapping_add(PGSIZE as u64) as u64 as u64
    }
}
/// create an empty user page table.
#[no_mangle]
pub unsafe extern "C" fn uvmcreate() -> pagetable_t {
    let mut pagetable: pagetable_t = ptr::null_mut();
    pagetable = kalloc() as pagetable_t;
    if pagetable.is_null() {
        panic(
            b"uvmcreate: out of memory\x00" as *const u8 as *const libc::c_char
                as *mut libc::c_char,
        );
    }
    memset(pagetable as *mut libc::c_void, 0, PGSIZE as u32);
    pagetable
}
/// Load the user initcode into address 0 of pagetable,
/// for the very first process.
/// sz must be less than a page.
#[no_mangle]
pub unsafe extern "C" fn uvminit(mut pagetable: pagetable_t, mut src: *mut u8, mut sz: u32) {
    let mut mem: *mut libc::c_char = ptr::null_mut();
    if sz >= PGSIZE as u32 {
        panic(
            b"inituvm: more than a page\x00" as *const u8 as *const libc::c_char
                as *mut libc::c_char,
        );
    }
    mem = kalloc() as *mut libc::c_char;
    memset(mem as *mut libc::c_void, 0 as i32, PGSIZE as u32);
    mappages(
        pagetable,
        0,
        PGSIZE as u64,
        mem as u64,
        (PTE_W | PTE_R | PTE_X | PTE_U) as i32,
    );
    memmove(mem as *mut libc::c_void, src as *const libc::c_void, sz);
}
/// Allocate PTEs and physical memory to grow process from oldsz to
/// newsz, which need not be page aligned.  Returns new size or 0 on error.
#[no_mangle]
pub unsafe extern "C" fn uvmalloc(
    mut pagetable: pagetable_t,
    mut oldsz: u64,
    mut newsz: u64,
) -> u64 {
    let mut mem: *mut libc::c_char = ptr::null_mut();
    let mut a: u64 = 0;
    if newsz < oldsz {
        return oldsz;
    }
    oldsz = oldsz
        .wrapping_add(PGSIZE as u64)
        .wrapping_sub(1 as i32 as u64)
        & !(PGSIZE - 1 as i32) as u64;
    a = oldsz;
    while a < newsz {
        mem = kalloc() as *mut libc::c_char;
        if mem.is_null() {
            uvmdealloc(pagetable, a, oldsz);
            return 0 as i32 as u64;
        }
        memset(mem as *mut libc::c_void, 0 as i32, PGSIZE as u32);
        if mappages(
            pagetable,
            a,
            PGSIZE as u64,
            mem as u64,
            (PTE_W | PTE_X | PTE_R | PTE_U) as i32,
        ) != 0 as i32
        {
            kfree(mem as *mut libc::c_void);
            uvmdealloc(pagetable, a, oldsz);
            return 0 as i32 as u64;
        }
        a = (a as u64).wrapping_add(PGSIZE as u64) as u64 as u64
    }
    newsz
}
/// Deallocate user pages to bring the process size from oldsz to
/// newsz.  oldsz and newsz need not be page-aligned, nor does newsz
/// need to be less than oldsz.  oldsz can be larger than the actual
/// process size.  Returns the new process size.
#[no_mangle]
pub unsafe extern "C" fn uvmdealloc(
    mut pagetable: pagetable_t,
    mut oldsz: u64,
    mut newsz: u64,
) -> u64 {
    if newsz >= oldsz {
        return oldsz;
    }
    let mut newup: u64 = newsz
        .wrapping_add(PGSIZE as u64)
        .wrapping_sub(1 as i32 as u64)
        & !(PGSIZE - 1 as i32) as u64;
    if newup
        < oldsz
            .wrapping_add(PGSIZE as u64)
            .wrapping_sub(1 as i32 as u64)
            & !(PGSIZE - 1 as i32) as u64
    {
        uvmunmap(pagetable, newup, oldsz.wrapping_sub(newup), 1 as i32);
    }
    newsz
}
/// Recursively free page-table pages.
/// All leaf mappings must already have been removed.
unsafe extern "C" fn freewalk(mut pagetable: pagetable_t) {
    // there are 2^9 = 512 PTEs in a page table.
    let mut i: i32 = 0;
    while i < 512 {
        let mut pte: pte_t = *pagetable.offset(i as isize);
        if pte & PTE_V as u64 != 0 && pte & (PTE_R | PTE_W | PTE_X) as u64 == 0 as i32 as u64 {
            // this PTE points to a lower-level page table.
            let mut child: u64 = (pte >> 10 as i32) << 12 as i32;
            freewalk(child as pagetable_t);
            *pagetable.offset(i as isize) = 0 as i32 as u64
        } else if pte & PTE_V as u64 != 0 {
            panic(b"freewalk: leaf\x00" as *const u8 as *const libc::c_char as *mut libc::c_char);
        }
        i += 1
    }
    kfree(pagetable as *mut libc::c_void);
}
/// Free user memory pages,
/// then free page-table pages.
#[no_mangle]
pub unsafe extern "C" fn uvmfree(mut pagetable: pagetable_t, mut sz: u64) {
    uvmunmap(pagetable, 0 as i32 as u64, sz, 1 as i32);
    freewalk(pagetable);
}
/// Given a parent process's page table, copy
/// its memory into a child's page table.
/// Copies both the page table and the
/// physical memory.
/// returns 0 on success, -1 on failure.
/// frees any allocated pages on failure.
#[no_mangle]
pub unsafe extern "C" fn uvmcopy(mut old: pagetable_t, mut new: pagetable_t, mut sz: u64) -> i32 {
    let mut current_block: u64;
    let mut pte: *mut pte_t = ptr::null_mut();
    let mut pa: u64 = 0;
    let mut i: u64 = 0;
    let mut flags: u32 = 0;
    let mut mem: *mut libc::c_char = ptr::null_mut();
    i = 0;
    loop {
        if i >= sz {
            current_block = 12349973810996921269;
            break;
        }
        pte = walk(old, i, 0 as i32);
        if pte.is_null() {
            panic(
                b"uvmcopy: pte should exist\x00" as *const u8 as *const libc::c_char
                    as *mut libc::c_char,
            );
        }
        if *pte & PTE_V as u64 == 0 as i32 as u64 {
            panic(
                b"uvmcopy: page not present\x00" as *const u8 as *const libc::c_char
                    as *mut libc::c_char,
            );
        }
        pa = (*pte >> 10 as i32) << 12 as i32;
        flags = (*pte & 0x3ff as i32 as u64) as u32;
        mem = kalloc() as *mut libc::c_char;
        if mem.is_null() {
            current_block = 9000140654394160520;
            break;
        }
        memmove(
            mem as *mut libc::c_void,
            pa as *mut libc::c_char as *const libc::c_void,
            PGSIZE as u32,
        );
        if mappages(new, i, PGSIZE as u64, mem as u64, flags as i32) != 0 as i32 {
            kfree(mem as *mut libc::c_void);
            current_block = 9000140654394160520;
            break;
        } else {
            i = (i as u64).wrapping_add(PGSIZE as u64) as u64 as u64
        }
    }
    match current_block {
        12349973810996921269 => 0 as i32,
        _ => {
            uvmunmap(new, 0 as i32 as u64, i, 1 as i32);
            -(1 as i32)
        }
    }
}
/// mark a PTE invalid for user access.
/// used by exec for the user stack guard page.
#[no_mangle]
pub unsafe extern "C" fn uvmclear(mut pagetable: pagetable_t, mut va: u64) {
    let mut pte: *mut pte_t = ptr::null_mut();
    pte = walk(pagetable, va, 0 as i32);
    if pte.is_null() {
        panic(b"uvmclear\x00" as *const u8 as *const libc::c_char as *mut libc::c_char);
    }
    *pte &= !PTE_U as u64;
}
/// Copy from kernel to user.
/// Copy len bytes from src to virtual address dstva in a given page table.
/// Return 0 on success, -1 on error.
#[no_mangle]
pub unsafe extern "C" fn copyout(
    mut pagetable: pagetable_t,
    mut dstva: u64,
    mut src: *mut libc::c_char,
    mut len: u64,
) -> i32 {
    let mut n: u64 = 0;
    let mut va0: u64 = 0;
    let mut pa0: u64 = 0;
    while len > 0 as u64 {
        va0 = dstva & !(PGSIZE - 1 as i32) as u64;
        pa0 = walkaddr(pagetable, va0);
        if pa0 == 0 as u64 {
            return -1;
        }
        n = (PGSIZE as u64).wrapping_sub(dstva.wrapping_sub(va0));
        if n > len {
            n = len
        }
        memmove(
            pa0.wrapping_add(dstva.wrapping_sub(va0)) as *mut libc::c_void,
            src as *const libc::c_void,
            n as u32,
        );
        len = (len as u64).wrapping_sub(n) as u64 as u64;
        src = src.offset(n as isize);
        dstva = va0.wrapping_add(PGSIZE as u64)
    }
    0
}
/// Copy from user to kernel.
/// Copy len bytes to dst from virtual address srcva in a given page table.
/// Return 0 on success, -1 on error.
#[no_mangle]
pub unsafe extern "C" fn copyin(
    mut pagetable: pagetable_t,
    mut dst: *mut libc::c_char,
    mut srcva: u64,
    mut len: u64,
) -> i32 {
    let mut n: u64 = 0;
    let mut va0: u64 = 0;
    let mut pa0: u64 = 0;
    while len > 0 as u64 {
        va0 = srcva & !(PGSIZE - 1) as u64;
        pa0 = walkaddr(pagetable, va0);
        if pa0 == 0 as u64 {
            return -1;
        }
        n = (PGSIZE as u64).wrapping_sub(srcva.wrapping_sub(va0));
        if n > len {
            n = len
        }
        memmove(
            dst as *mut libc::c_void,
            pa0.wrapping_add(srcva.wrapping_sub(va0)) as *mut libc::c_void,
            n as u32,
        );
        len = (len as u64).wrapping_sub(n) as u64 as u64;
        dst = dst.offset(n as isize);
        srcva = va0.wrapping_add(PGSIZE as u64)
    }
    0
}
/// Copy a null-terminated string from user to kernel.
/// Copy bytes to dst from virtual address srcva in a given page table,
/// until a '\0', or max.
/// Return 0 on success, -1 on error.
#[no_mangle]
pub unsafe extern "C" fn copyinstr(
    mut pagetable: pagetable_t,
    mut dst: *mut libc::c_char,
    mut srcva: u64,
    mut max: u64,
) -> i32 {
    let mut n: u64 = 0;
    let mut va0: u64 = 0;
    let mut pa0: u64 = 0;
    let mut got_null: i32 = 0;
    while got_null == 0 && max > 0 as u64 {
        va0 = srcva & !(PGSIZE - 1) as u64;
        pa0 = walkaddr(pagetable, va0);
        if pa0 == 0 as u64 {
            return -1;
        }
        n = (PGSIZE as u64).wrapping_sub(srcva.wrapping_sub(va0));
        if n > max {
            n = max
        }
        let mut p: *mut libc::c_char =
            pa0.wrapping_add(srcva.wrapping_sub(va0)) as *mut libc::c_char;
        while n > 0 as u64 {
            if *p as i32 == '\u{0}' as i32 {
                *dst = '\u{0}' as i32 as libc::c_char;
                got_null = 1 as i32;
                break;
            } else {
                *dst = *p;
                n = n.wrapping_sub(1);
                max = max.wrapping_sub(1);
                p = p.offset(1);
                dst = dst.offset(1)
            }
        }
        srcva = va0.wrapping_add(PGSIZE as u64)
    }
    if got_null != 0 {
        0
    } else {
        -1
    }
}<|MERGE_RESOLUTION|>--- conflicted
+++ resolved
@@ -1,22 +1,15 @@
 use crate::libc;
-<<<<<<< HEAD
-use crate::memlayout::{CLINT, KERNBASE, PHYSTOP, PLIC, TRAMPOLINE, UART0, VIRTIO0};
-use crate::riscv::{
-    pagetable_t, pte_t, sfence_vma, w_satp, MAXVA, PGSHIFT, PGSIZE, PTE_R, PTE_U, PTE_V, PTE_W,
-    PTE_X, PXMASK, SATP_SV39,
-};
-use crate::types::pde_t;
-=======
 use crate::{
     kalloc::{kalloc, kfree},
+    memlayout::{CLINT, KERNBASE, PHYSTOP, PLIC, TRAMPOLINE, UART0, VIRTIO0},
     printf::{panic, printf},
     riscv::{
         pagetable_t, pte_t, sfence_vma, w_satp, MAXVA, PGSHIFT, PGSIZE, PTE_R, PTE_U, PTE_V, PTE_W,
         PTE_X, PXMASK, SATP_SV39,
     },
     string::{memmove, memset},
+    types::pde_t,
 };
->>>>>>> a51db6db
 use core::ptr;
 extern "C" {
     // kernel.ld sets this to end of kernel code.
@@ -26,53 +19,12 @@
     #[no_mangle]
     static mut trampoline: [libc::c_char; 0];
 }
-<<<<<<< HEAD
-=======
-pub type pde_t = u64;
-// Physical memory layout
-// qemu -machine virt is set up like this,
-// based on qemu's hw/riscv/virt.c:
-//
-// 00001000 -- boot ROM, provided by qemu
-// 02000000 -- CLINT
-// 0C000000 -- PLIC
-// 10000000 -- uart0
-// 10001000 -- virtio disk
-// 80000000 -- boot ROM jumps here in machine mode
-//             -kernel loads the kernel here
-// unused RAM after 80000000.
-// the kernel uses physical memory thus:
-// 80000000 -- entry.S, then kernel text and data
-// end -- start of kernel page allocation area
-// PHYSTOP -- end RAM used by the kernel
-// qemu puts UART registers here in physical memory.
-pub const UART0: i64 = 0x10000000;
-// virtio mmio interface
-pub const VIRTIO0: i32 = 0x10001000;
-// local interrupt controller, which contains the timer.
-pub const CLINT: i64 = 0x2000000;
-// cycles since boot.
-// qemu puts programmable interrupt controller here.
-pub const PLIC: i64 = 0xc000000;
-// the kernel expects there to be RAM
-// for use by the kernel and user pages
-// from physical address 0x80000000 to PHYSTOP.
-pub const KERNBASE: i64 = 0x80000000;
-pub const PHYSTOP: i64 = KERNBASE + (128 as i32 * 1024 as i32 * 1024 as i32) as i64;
-// map the trampoline page to the highest address,
-// in both user and kernel space.
-pub const TRAMPOLINE: i64 = MAXVA - PGSIZE as i64;
->>>>>>> a51db6db
 /*
  * the kernel's page table.
  */
 #[no_mangle]
 pub static mut kernel_pagetable: pagetable_t = 0 as *const u64 as *mut u64;
-<<<<<<< HEAD
-=======
 // trampoline.S
-
->>>>>>> a51db6db
 /// create a direct-map page table for the kernel and
 /// turn on paging. called early, in supervisor mode.
 /// the page allocator is already initialized.
