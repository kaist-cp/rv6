use crate::libc;
use crate::{
    memlayout::{TRAMPOLINE, TRAPFRAME, UART0_IRQ, VIRTIO0_IRQ},
    plic::{plic_claim, plic_complete},
    printf::{panic, printf},
    proc::{cpuid, exit, myproc, proc_0, wakeup, yield_0, RUNNING},
    riscv::{
        intr_get, intr_off, intr_on, make_satp, r_satp, r_scause, r_sepc, r_sip, r_sstatus,
        r_stval, r_tp, w_sepc, w_sip, w_sstatus, w_stvec, PGSIZE, SSTATUS_SPIE, SSTATUS_SPP,
    },
    spinlock::Spinlock,
    syscall::syscall,
    uart::uartintr,
    virtio_disk::virtio_disk_intr,
};
use core::mem;

extern "C" {
    // trampoline.S
    #[no_mangle]
    static mut trampoline: [libc::c_char; 0];

    #[no_mangle]
    static mut uservec: [libc::c_char; 0];

    #[no_mangle]
    static mut userret: [libc::c_char; 0];

    // in kernelvec.S, calls kerneltrap().
    #[no_mangle]
    fn kernelvec();
}

pub static mut tickslock: Spinlock = Spinlock::zeroed();
pub static mut ticks: u32 = 0;

pub unsafe fn trapinit() {
    tickslock.initlock(b"time\x00" as *const u8 as *const libc::c_char as *mut libc::c_char);
}

/// set up to take exceptions and traps while in the kernel.
pub unsafe fn trapinithart() {
    w_stvec(kernelvec as usize as _);
}

/// handle an interrupt, exception, or system call from user space.
/// called from trampoline.S
#[no_mangle]
pub unsafe extern "C" fn usertrap() {
    let mut which_dev: i32 = 0 as i32;

    if r_sstatus() & SSTATUS_SPP as usize != 0 as i32 as usize {
        panic(
            b"usertrap: not from user mode\x00" as *const u8 as *const libc::c_char
                as *mut libc::c_char,
        );
    }

    // send interrupts and exceptions to kerneltrap(),
    // since we're now in the kernel.
    w_stvec(kernelvec as usize as _);

    let mut p: *mut proc_0 = myproc();

    // save user program counter.
    (*(*p).tf).epc = r_sepc();
    if r_scause() == 8 {
        // system call

        if (*p).killed != 0 {
            exit(-(1 as i32));
        }

        // sepc points to the ecall instruction,
        // but we want to return to the next instruction.
        (*(*p).tf).epc = ((*(*p).tf).epc as usize).wrapping_add(4 as usize) as usize;

        // an interrupt will change sstatus &c registers,
        // so don't enable until done with those registers.
        intr_on();
        syscall();
    } else {
        which_dev = devintr();
        if which_dev == 0 as i32 {
            printf(
                b"usertrap(): unexpected scause %p pid=%d\n\x00" as *const u8 as *const libc::c_char
                    as *mut libc::c_char,
                r_scause(),
                (*p).pid,
            );
            printf(
                b"            sepc=%p stval=%p\n\x00" as *const u8 as *const libc::c_char
                    as *mut libc::c_char,
                r_sepc(),
                r_stval(),
            );
            (*p).killed = 1 as i32
        }
    }

    if (*p).killed != 0 {
        exit(-(1 as i32));
    }

    // give up the CPU if this is a timer interrupt.
    if which_dev == 2 as i32 {
        yield_0();
    }

    usertrapret();
}

/// return to user space
pub unsafe fn usertrapret() {
    let mut p: *mut proc_0 = myproc();

    // turn off interrupts, since we're switching
    // now from kerneltrap() to usertrap().
    intr_off();

    // send syscalls, interrupts, and exceptions to trampoline.S
    w_stvec(
        (TRAMPOLINE
            + uservec
                .as_mut_ptr()
                .wrapping_offset_from(trampoline.as_mut_ptr()) as i64) as usize,
    );

    // set up trapframe values that uservec will need when
    // the process next re-enters the kernel.

    // kernel page table
    (*(*p).tf).kernel_satp = r_satp();

    // process's kernel stack
<<<<<<< HEAD
    (*(*p).tf).kernel_sp = (*p).kstack.wrapping_add(PGSIZE as usize);
    (*(*p).tf).kernel_trap = usertrap as usize;
=======
    (*(*p).tf).kernel_sp = (*p).kstack.wrapping_add(PGSIZE as u64);
    (*(*p).tf).kernel_trap = usertrap as usize as u64;
>>>>>>> a34a75ac

    // hartid for cpuid()
    (*(*p).tf).kernel_hartid = r_tp();

    // set up the registers that trampoline.S's sret will use
    // to get to user space.

    // set S Previous Privilege mode to User.
    let mut x: usize = r_sstatus();

    // clear SPP to 0 for user mode
    x &= !SSTATUS_SPP as usize;

    // enable interrupts in user mode
    x |= SSTATUS_SPIE as usize;
    w_sstatus(x);

    // set S Exception Program Counter to the saved user pc.
    w_sepc((*(*p).tf).epc);

    // tell trampoline.S the user page table to switch to.
    let mut satp: usize = make_satp((*p).pagetable as usize);

    // jump to trampoline.S at the top of memory, which
    // switches to the user page table, restores user registers,
    // and switches to user mode with sret.
    let mut fn_0: usize = (TRAMPOLINE
        + userret
            .as_mut_ptr()
            .wrapping_offset_from(trampoline.as_mut_ptr()) as i64)
        as usize;
    let fn_0 = mem::transmute::<usize, unsafe extern "C" fn(_: usize, _: usize) -> ()>(fn_0);
    fn_0(TRAPFRAME as usize, satp);
}

/// interrupts and exceptions from kernel code go here via kernelvec,
/// on whatever the current kernel stack is.
/// must be 4-byte aligned to fit in stvec.
#[no_mangle]
pub unsafe fn kerneltrap() {
    let mut sepc: usize = r_sepc();
    let mut sstatus: usize = r_sstatus();
    let mut scause: usize = r_scause();

    if sstatus & SSTATUS_SPP as usize == 0 {
        panic(
            b"kerneltrap: not from supervisor mode\x00" as *const u8 as *const libc::c_char
                as *mut libc::c_char,
        );
    }

    if intr_get() != 0 {
        panic(
            b"kerneltrap: interrupts enabled\x00" as *const u8 as *const libc::c_char
                as *mut libc::c_char,
        );
    }

    let which_dev = devintr();
    if which_dev == 0 {
        printf(
            b"scause %p\n\x00" as *const u8 as *const libc::c_char as *mut libc::c_char,
            scause,
        );
        printf(
            b"sepc=%p stval=%p\n\x00" as *const u8 as *const libc::c_char as *mut libc::c_char,
            r_sepc(),
            r_stval(),
        );
        panic(b"kerneltrap\x00" as *const u8 as *const libc::c_char as *mut libc::c_char);
    }

    // give up the CPU if this is a timer interrupt.
    if which_dev == 2 && !myproc().is_null() && (*myproc()).state == RUNNING {
        yield_0();
    }

    // the yield() may have caused some traps to occur,
    // so restore trap registers for use by kernelvec.S's sepc instruction.
    w_sepc(sepc);
    w_sstatus(sstatus);
}

pub unsafe fn clockintr() {
    tickslock.acquire();
    ticks = ticks.wrapping_add(1);
    wakeup(&mut ticks as *mut u32 as *mut libc::c_void);
    tickslock.release();
}

/// check if it's an external interrupt or software interrupt,
/// and handle it.
/// returns 2 if timer interrupt,
/// 1 if other device,
/// 0 if not recognized.
pub unsafe fn devintr() -> i32 {
    let mut scause: usize = r_scause();

    if scause & 0x8000000000000000 != 0 && scause & 0xff == 9 {
        // this is a supervisor external interrupt, via PLIC.

        // irq indicates which device interrupted.
        let mut irq: i32 = plic_claim();

        if irq == UART0_IRQ {
            uartintr();
        } else if irq == VIRTIO0_IRQ {
            virtio_disk_intr();
        }

        plic_complete(irq);
        1
    } else if scause == 0x8000000000000001 {
        // software interrupt from a machine-mode timer interrupt,
        // forwarded by timervec in kernelvec.S.

        if cpuid() == 0 {
            clockintr();
        }

        // acknowledge the software interrupt by clearing
        // the SSIP bit in sip.
        w_sip(r_sip() & !2);

        2
    } else {
        0
    }
}<|MERGE_RESOLUTION|>--- conflicted
+++ resolved
@@ -133,13 +133,8 @@
     (*(*p).tf).kernel_satp = r_satp();
 
     // process's kernel stack
-<<<<<<< HEAD
     (*(*p).tf).kernel_sp = (*p).kstack.wrapping_add(PGSIZE as usize);
     (*(*p).tf).kernel_trap = usertrap as usize;
-=======
-    (*(*p).tf).kernel_sp = (*p).kstack.wrapping_add(PGSIZE as u64);
-    (*(*p).tf).kernel_trap = usertrap as usize as u64;
->>>>>>> a34a75ac
 
     // hartid for cpuid()
     (*(*p).tf).kernel_hartid = r_tp();
