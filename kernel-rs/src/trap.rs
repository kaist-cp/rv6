--- conflicted
+++ resolved
@@ -15,37 +15,11 @@
 extern "C" {
     // trampoline.S
     #[no_mangle]
-    static mut trampoline: [i8; 0];
-    #[no_mangle]
-    static mut uservec: [i8; 0];
-    #[no_mangle]
-<<<<<<< HEAD
-    static mut userret: [i8; 0];
-=======
-    fn cpuid() -> i32;
-    #[no_mangle]
-    fn exit(_: i32);
-    #[no_mangle]
-    fn wakeup(_: *mut libc::c_void);
-    #[link_name = "yield"]
-    fn yield_0();
-    #[no_mangle]
-    fn syscall();
-    #[no_mangle]
-    fn uartintr();
-    #[no_mangle]
-    fn plic_claim() -> i32;
-    #[no_mangle]
-    fn plic_complete(_: i32);
-    #[no_mangle]
-    fn virtio_disk_intr();
-    #[no_mangle]
     static mut trampoline: [libc::c_char; 0];
     #[no_mangle]
     static mut uservec: [libc::c_char; 0];
     #[no_mangle]
     static mut userret: [libc::c_char; 0];
->>>>>>> 6ae222d8
     // in kernelvec.S, calls kerneltrap().
     #[no_mangle]
     fn kernelvec();
@@ -98,122 +72,6 @@
 //   TRAPFRAME (p->tf, used by the trampoline)
 //   TRAMPOLINE (the same page as in the kernel)
 pub const TRAPFRAME: i64 = TRAMPOLINE - PGSIZE as i64;
-<<<<<<< HEAD
-=======
-// Supervisor Status Register, sstatus
-pub const SSTATUS_SPP: i64 = (1 as i64) << 8 as i32;
-// Previous mode, 1=Supervisor, 0=User
-pub const SSTATUS_SPIE: i64 = (1 as i64) << 5 as i32;
-// Supervisor Previous Interrupt Enable
-// User Previous Interrupt Enable
-pub const SSTATUS_SIE: i64 = (1 as i64) << 1 as i32;
-/// Supervisor Interrupt Enable
-/// User Interrupt Enable
-#[inline]
-unsafe extern "C" fn r_sstatus() -> u64 {
-    let mut x: u64 = 0;
-    llvm_asm!("csrr $0, sstatus" : "=r" (x) : : : "volatile");
-    x
-}
-#[inline]
-unsafe extern "C" fn w_sstatus(mut x: u64) {
-    llvm_asm!("csrw sstatus, $0" : : "r" (x) : : "volatile");
-}
-/// Supervisor Interrupt Pending
-#[inline]
-unsafe extern "C" fn r_sip() -> u64 {
-    let mut x: u64 = 0;
-    llvm_asm!("csrr $0, sip" : "=r" (x) : : : "volatile");
-    x
-}
-#[inline]
-unsafe extern "C" fn w_sip(mut x: u64) {
-    llvm_asm!("csrw sip, $0" : : "r" (x) : : "volatile");
-}
-// Supervisor Interrupt Enable
-pub const SIE_SEIE: i64 = (1 as i64) << 9 as i32;
-// external
-pub const SIE_STIE: i64 = (1 as i64) << 5 as i32;
-// timer
-pub const SIE_SSIE: i64 = (1 as i64) << 1 as i32;
-// software
-#[inline]
-unsafe extern "C" fn r_sie() -> u64 {
-    let mut x: u64 = 0;
-    llvm_asm!("csrr $0, sie" : "=r" (x) : : : "volatile");
-    x
-}
-#[inline]
-unsafe extern "C" fn w_sie(mut x: u64) {
-    llvm_asm!("csrw sie, $0" : : "r" (x) : : "volatile");
-}
-/// machine exception program counter, holds the
-/// instruction address to which a return from
-/// exception will go.
-#[inline]
-unsafe extern "C" fn w_sepc(mut x: u64) {
-    llvm_asm!("csrw sepc, $0" : : "r" (x) : : "volatile");
-}
-#[inline]
-unsafe extern "C" fn r_sepc() -> u64 {
-    let mut x: u64 = 0;
-    llvm_asm!("csrr $0, sepc" : "=r" (x) : : : "volatile");
-    x
-}
-/// Supervisor Trap-Vector Base Address
-/// low two bits are mode.
-#[inline]
-unsafe extern "C" fn w_stvec(mut x: u64) {
-    llvm_asm!("csrw stvec, $0" : : "r" (x) : : "volatile");
-}
-// use riscv's sv39 page table scheme.
-pub const SATP_SV39: i64 = (8 as i64) << 60 as i32;
-#[inline]
-unsafe extern "C" fn r_satp() -> u64 {
-    let mut x: u64 = 0;
-    llvm_asm!("csrr $0, satp" : "=r" (x) : : : "volatile");
-    x
-}
-/// Supervisor Trap Cause
-#[inline]
-unsafe extern "C" fn r_scause() -> u64 {
-    let mut x: u64 = 0;
-    llvm_asm!("csrr $0, scause" : "=r" (x) : : : "volatile");
-    x
-}
-/// Supervisor Trap Value
-#[inline]
-unsafe extern "C" fn r_stval() -> u64 {
-    let mut x: u64 = 0;
-    llvm_asm!("csrr $0, stval" : "=r" (x) : : : "volatile");
-    x
-}
-/// enable device interrupts
-#[inline]
-unsafe extern "C" fn intr_on() {
-    w_sie(r_sie() | SIE_SEIE as u64 | SIE_STIE as u64 | SIE_SSIE as u64);
-    w_sstatus(r_sstatus() | SSTATUS_SIE as u64);
-}
-/// disable device interrupts
-#[inline]
-unsafe extern "C" fn intr_off() {
-    w_sstatus(r_sstatus() & !SSTATUS_SIE as u64);
-}
-/// are device interrupts enabled?
-#[inline]
-unsafe extern "C" fn intr_get() -> i32 {
-    let mut x: u64 = r_sstatus();
-    (x & SSTATUS_SIE as u64 != 0 as i32 as u64) as i32
-}
-/// read and write tp, the thread pointer, which holds
-/// this core's hartid (core number), the index into cpus[].
-#[inline]
-unsafe extern "C" fn r_tp() -> u64 {
-    let mut x: u64 = 0;
-    llvm_asm!("mv $0, tp" : "=r" (x) : : : "volatile");
-    x
-}
->>>>>>> 6ae222d8
 pub const PGSIZE: i32 = 4096 as i32;
 // bytes per page
 // bits of offset within a page
@@ -230,19 +88,14 @@
 #[no_mangle]
 pub static mut tickslock: Spinlock = Spinlock {
     locked: 0,
-    name: 0 as *const i8 as *mut i8,
+    name: 0 as *const libc::c_char as *mut libc::c_char,
     cpu: 0 as *const cpu as *mut cpu,
 };
 #[no_mangle]
 pub static mut ticks: u32 = 0;
-<<<<<<< HEAD
-
-=======
-// trap.c
->>>>>>> 6ae222d8
 #[no_mangle]
 pub unsafe extern "C" fn trapinit() {
-    initlock(&mut tickslock, b"time\x00" as *const u8 as *mut i8);
+    initlock(&mut tickslock, b"time\x00" as *const u8 as *const libc::c_char as *mut libc::c_char);
 }
 /// set up to take exceptions and traps while in the kernel.
 #[no_mangle]
@@ -262,14 +115,10 @@
 pub unsafe extern "C" fn usertrap() {
     let mut which_dev: i32 = 0 as i32;
     if r_sstatus() & SSTATUS_SPP as u64 != 0 as i32 as u64 {
-<<<<<<< HEAD
-        panic(b"usertrap: not from user mode\x00" as *const u8 as *mut i8);
-=======
         panic(
             b"usertrap: not from user mode\x00" as *const u8 as *const libc::c_char
                 as *mut libc::c_char,
         );
->>>>>>> 6ae222d8
     }
     // send interrupts and exceptions to kerneltrap(),
     // since we're now in the kernel.
@@ -299,12 +148,12 @@
         which_dev = devintr();
         if which_dev == 0 as i32 {
             printf(
-                b"usertrap(): unexpected scause %p pid=%d\n\x00" as *const u8 as *mut i8,
+                b"usertrap(): unexpected scause %p pid=%d\n\x00" as *const u8 as *mut libc::c_char,
                 r_scause(),
                 (*p).pid,
             );
             printf(
-                b"            sepc=%p stval=%p\n\x00" as *const u8 as *mut i8,
+                b"            sepc=%p stval=%p\n\x00" as *const u8 as *mut libc::c_char,
                 r_sepc(),
                 r_stval(),
             );
@@ -361,13 +210,8 @@
         + userret
             .as_mut_ptr()
             .wrapping_offset_from(trampoline.as_mut_ptr()) as i64) as u64;
-<<<<<<< HEAD
-    ::core::mem::transmute::<libc::intptr_t, Option<unsafe extern "C" fn(_: u64, _: u64) -> ()>>(
-        fn_0 as libc::intptr_t,
-=======
     ::core::mem::transmute::<isize, Option<unsafe extern "C" fn(_: u64, _: u64) -> ()>>(
         fn_0 as isize,
->>>>>>> 6ae222d8
     )
     .expect("non-null function pointer")(TRAPFRAME as u64, satp);
 }
@@ -381,16 +225,6 @@
     let mut sstatus: u64 = r_sstatus();
     let mut scause: u64 = r_scause();
     if sstatus & SSTATUS_SPP as u64 == 0 as u64 {
-<<<<<<< HEAD
-        panic(b"kerneltrap: not from supervisor mode\x00" as *const u8 as *mut i8);
-    }
-    if intr_get() != 0 as i32 {
-        panic(b"kerneltrap: interrupts enabled\x00" as *const u8 as *mut i8);
-    }
-    which_dev = devintr();
-    if which_dev == 0 as i32 {
-        printf(b"scause %p\n\x00" as *const u8 as *mut i8, scause);
-=======
         panic(
             b"kerneltrap: not from supervisor mode\x00" as *const u8 as *const libc::c_char
                 as *mut libc::c_char,
@@ -408,13 +242,12 @@
             b"scause %p\n\x00" as *const u8 as *const libc::c_char as *mut libc::c_char,
             scause,
         );
->>>>>>> 6ae222d8
         printf(
-            b"sepc=%p stval=%p\n\x00" as *const u8 as *mut i8,
+            b"sepc=%p stval=%p\n\x00" as *const u8 as *mut libc::c_char,
             r_sepc(),
             r_stval(),
         );
-        panic(b"kerneltrap\x00" as *const u8 as *mut i8);
+        panic(b"kerneltrap\x00" as *const u8 as *const libc::c_char as *mut libc::c_char);
     }
     // give up the CPU if this is a timer interrupt.
     if which_dev == 2 && !myproc().is_null() && (*myproc()).state as u32 == RUNNING as u32 {
