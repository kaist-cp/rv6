use core::sync::atomic::{AtomicBool, Ordering};
<<<<<<< HEAD

use crate::libc;
use crate::{
    bio::binit,
    console::consoleinit,
    file::fileinit,
    fs::iinit,
    kalloc::kinit,
    plic::{plicinit, plicinithart},
    printf::{printf, printfinit},
    proc::{cpuid, procinit, scheduler, userinit},
    trap::{trapinit, trapinithart},
    virtio_disk::virtio_disk_init,
    vm::{kvminit, kvminithart},
};
=======
extern "C" {
    // bio.c
    #[no_mangle]
    fn binit();
    // console.c
    #[no_mangle]
    fn consoleinit();
    #[no_mangle]
    fn fileinit();
    #[no_mangle]
    fn iinit();
    #[no_mangle]
    fn kinit();
    // printf.c
    #[no_mangle]
    fn printf(_: *mut i8, _: ...);
    #[no_mangle]
    fn printfinit();
    // proc.c
    #[no_mangle]
    fn cpuid() -> i32;
    #[no_mangle]
    fn procinit();
    #[no_mangle]
    fn scheduler() -> !;
    #[no_mangle]
    fn userinit();
    #[no_mangle]
    fn trapinit();
    #[no_mangle]
    fn trapinithart();
    // vm.c
    #[no_mangle]
    fn kvminit();
    #[no_mangle]
    fn kvminithart();
    // plic.c
    #[no_mangle]
    fn plicinit();
    #[no_mangle]
    fn plicinithart();
    // virtio_disk.c
    #[no_mangle]
    fn virtio_disk_init();
}
>>>>>>> 3d7480b5
/// start() jumps here in supervisor mode on all CPUs.
#[export_name = "main"]
pub unsafe extern "C" fn main_0() {
    let started: AtomicBool = AtomicBool::new(false);
    // physical page allocator
    if cpuid() == 0 as i32 {
        consoleinit(); // create kernel page table
        printfinit(); // turn on paging
        printf(b"\n\x00" as *const u8 as *mut i8); // process table
        printf(b"xv6 kernel is booting\n\x00" as *const u8 as *mut i8); // trap vectors
        printf(b"\n\x00" as *const u8 as *mut i8); // install kernel trap vector
        kinit(); // set up interrupt controller
        kvminit(); // ask PLIC for device interrupts
        kvminithart(); // buffer cache
        procinit(); // inode cache
        trapinit(); // file table
        trapinithart(); // emulated hard disk
        plicinit(); // first user process
        plicinithart();
        binit();
        iinit();
        fileinit();
        virtio_disk_init();
        userinit();
        started.store(true, Ordering::Release);
    } else {
        while !started.load(Ordering::Acquire) {}
        printf(b"hart %d starting\n\x00" as *const u8 as *mut i8, cpuid());
        // ask PLIC for device interrupts
        kvminithart(); // turn on paging
        trapinithart(); // install kernel trap vector
        plicinithart();
    }
    scheduler();
}<|MERGE_RESOLUTION|>--- conflicted
+++ resolved
@@ -1,7 +1,3 @@
-use core::sync::atomic::{AtomicBool, Ordering};
-<<<<<<< HEAD
-
-use crate::libc;
 use crate::{
     bio::binit,
     console::consoleinit,
@@ -15,53 +11,7 @@
     virtio_disk::virtio_disk_init,
     vm::{kvminit, kvminithart},
 };
-=======
-extern "C" {
-    // bio.c
-    #[no_mangle]
-    fn binit();
-    // console.c
-    #[no_mangle]
-    fn consoleinit();
-    #[no_mangle]
-    fn fileinit();
-    #[no_mangle]
-    fn iinit();
-    #[no_mangle]
-    fn kinit();
-    // printf.c
-    #[no_mangle]
-    fn printf(_: *mut i8, _: ...);
-    #[no_mangle]
-    fn printfinit();
-    // proc.c
-    #[no_mangle]
-    fn cpuid() -> i32;
-    #[no_mangle]
-    fn procinit();
-    #[no_mangle]
-    fn scheduler() -> !;
-    #[no_mangle]
-    fn userinit();
-    #[no_mangle]
-    fn trapinit();
-    #[no_mangle]
-    fn trapinithart();
-    // vm.c
-    #[no_mangle]
-    fn kvminit();
-    #[no_mangle]
-    fn kvminithart();
-    // plic.c
-    #[no_mangle]
-    fn plicinit();
-    #[no_mangle]
-    fn plicinithart();
-    // virtio_disk.c
-    #[no_mangle]
-    fn virtio_disk_init();
-}
->>>>>>> 3d7480b5
+use core::sync::atomic::{AtomicBool, Ordering};
 /// start() jumps here in supervisor mode on all CPUs.
 #[export_name = "main"]
 pub unsafe extern "C" fn main_0() {
