<<<<<<< HEAD
use crate::libc;
use crate::{
    kernel_main::main_0,
    riscv::{
        r_mhartid, r_mie, r_mstatus, w_medeleg, w_mepc, w_mideleg, w_mie, w_mscratch, w_mstatus,
        w_mtvec, w_satp, w_tp, MIE_MTIE, MSTATUS_MIE, MSTATUS_MPP_MASK, MSTATUS_MPP_S,
    },
};
=======
>>>>>>> 3d7480b5
extern "C" {
    // assembly code in kernelvec.S for machine-mode timer interrupt.
    #[no_mangle]
    fn timervec();
}
// Physical memory layout
// qemu -machine virt is set up like this,
// based on qemu's hw/riscv/virt.c:
//
// 00001000 -- boot ROM, provided by qemu
// 02000000 -- CLINT
// 0C000000 -- PLIC
// 10000000 -- uart0
// 10001000 -- virtio disk
// 80000000 -- boot ROM jumps here in machine mode
//             -kernel loads the kernel here
// unused RAM after 80000000.
// the kernel uses physical memory thus:
// 80000000 -- entry.S, then kernel text and data
// end -- start of kernel page allocation area
// PHYSTOP -- end RAM used by the kernel
// qemu puts UART registers here in physical memory.
// virtio mmio interface
// local interrupt controller, which contains the timer.
<<<<<<< HEAD
pub const CLINT: libc::c_long = 0x2000000 as libc::c_long;
pub const CLINT_MTIME: libc::c_long = CLINT + 0xbff8 as libc::c_int as libc::c_long;
=======
pub const CLINT: i64 = 0x2000000;
pub const CLINT_MTIME: i64 = CLINT + 0xbff8 as i32 as i64;
/// which hart (core) is this?
#[inline]
unsafe extern "C" fn r_mhartid() -> u64 {
    let mut x: u64 = 0;
    llvm_asm!("csrr $0, mhartid" : "=r" (x) : : : "volatile");
    x
}
// Machine Status Register, mstatus
pub const MSTATUS_MPP_MASK: i64 = (3 as i64) << 11 as i32;
// previous mode.
pub const MSTATUS_MPP_S: i64 = (1 as i64) << 11 as i32;
pub const MSTATUS_MIE: i64 = (1 as i64) << 3 as i32;
/// machine-mode interrupt enable.
#[inline]
unsafe extern "C" fn r_mstatus() -> u64 {
    let mut x: u64 = 0;
    llvm_asm!("csrr $0, mstatus" : "=r" (x) : : : "volatile");
    x
}
#[inline]
unsafe extern "C" fn w_mstatus(mut x: u64) {
    llvm_asm!("csrw mstatus, $0" : : "r" (x) : : "volatile");
}
/// machine exception program counter, holds the
/// instruction address to which a return from
/// exception will go.
#[inline]
unsafe extern "C" fn w_mepc(mut x: u64) {
    llvm_asm!("csrw mepc, $0" : : "r" (x) : : "volatile");
}
// Machine-mode Interrupt Enable
// external
pub const MIE_MTIE: i64 = (1 as i64) << 7 as i32;
/// timer
/// software
#[inline]
unsafe extern "C" fn r_mie() -> u64 {
    let mut x: u64 = 0;
    llvm_asm!("csrr $0, mie" : "=r" (x) : : : "volatile");
    x
}
#[inline]
unsafe extern "C" fn w_mie(mut x: u64) {
    llvm_asm!("csrw mie, $0" : : "r" (x) : : "volatile");
}
#[inline]
unsafe extern "C" fn w_medeleg(mut x: u64) {
    llvm_asm!("csrw medeleg, $0" : : "r" (x) : : "volatile");
}
#[inline]
unsafe extern "C" fn w_mideleg(mut x: u64) {
    llvm_asm!("csrw mideleg, $0" : : "r" (x) : : "volatile");
}
/// Machine-mode interrupt vector
#[inline]
unsafe extern "C" fn w_mtvec(mut x: u64) {
    llvm_asm!("csrw mtvec, $0" : : "r" (x) : : "volatile");
}
/// use riscv's sv39 page table scheme.
/// supervisor address translation and protection;
/// holds the address of the page table.
#[inline]
unsafe extern "C" fn w_satp(mut x: u64) {
    llvm_asm!("csrw satp, $0" : : "r" (x) : : "volatile");
}
#[inline]
unsafe extern "C" fn w_mscratch(mut x: u64) {
    llvm_asm!("csrw mscratch, $0" : : "r" (x) : : "volatile");
}
#[inline]
unsafe extern "C" fn w_tp(mut x: u64) {
    llvm_asm!("mv tp, $0" : : "r" (x) : : "volatile");
}
>>>>>>> 3d7480b5
/// entry.S needs one stack per CPU.
#[repr(align(16))]
pub struct Stack([i8; 32768]);
#[no_mangle]
pub static mut stack0: Stack = Stack([0; 32768]);
// scratch area for timer interrupt, one per CPU.
#[no_mangle]
pub static mut mscratch0: [u64; 256] = [0; 256];
/// entry.S jumps here in machine mode on stack0.
#[no_mangle]
pub unsafe extern "C" fn start() {
    // set M Previous Privilege mode to Supervisor, for mret.
    let mut x: u64 = r_mstatus();
    x &= !MSTATUS_MPP_MASK as u64;
    x |= MSTATUS_MPP_S as u64;
    w_mstatus(x);
    // set M Exception Program Counter to main, for mret.
    // requires gcc -mcmodel=medany
    w_mepc(::core::mem::transmute::<
        Option<unsafe extern "C" fn() -> ()>,
        u64,
    >(Some(::core::mem::transmute::<
        unsafe extern "C" fn() -> (),
        unsafe extern "C" fn() -> (),
    >(main_0))));
    // disable paging for now.
    w_satp(0 as u64);
    // delegate all interrupts and exceptions to supervisor mode.
    w_medeleg(0xffff as u64);
    w_mideleg(0xffff as u64);
    // ask for clock interrupts.
    timerinit();
    // keep each CPU's hartid in its tp register, for cpuid().
    let mut id: i32 = r_mhartid() as i32;
    w_tp(id as u64);
    // switch to supervisor mode and jump to main().
    llvm_asm!("mret" : : : : "volatile");
}
/// set up to receive timer interrupts in machine mode,
/// which arrive at timervec in kernelvec.S,
/// which turns them into software interrupts for
/// devintr() in trap.c.
#[no_mangle]
pub unsafe extern "C" fn timerinit() {
    // each CPU has a separate source of timer interrupts.
    let mut id: i32 = r_mhartid() as i32;
    // ask the CLINT for a timer interrupt.
    let mut interval: i32 = 1000000; // cycles; about 1/10th second in qemu.
    *((CLINT + 0x4000 as i64 + (8 * id) as i64) as *mut u64) =
        (*(CLINT_MTIME as *mut u64)).wrapping_add(interval as u64);
    // prepare information in scratch[] for timervec.
    // scratch[0..3] : space for timervec to save registers.
    // scratch[4] : address of CLINT MTIMECMP register.
    // scratch[5] : desired interval (in cycles) between timer interrupts.
    let mut scratch: *mut u64 = &mut *mscratch0.as_mut_ptr().offset(32 * id as isize) as *mut u64;
    *scratch.offset(4) = (CLINT + 0x4000 as i64 + (8 * id) as i64) as u64;
    *scratch.offset(5) = interval as u64;
    w_mscratch(scratch as u64);
    // set the machine-mode trap handler.
    w_mtvec(::core::mem::transmute::<
        Option<unsafe extern "C" fn() -> ()>,
        u64,
    >(Some(::core::mem::transmute::<
        unsafe extern "C" fn() -> (),
        unsafe extern "C" fn() -> (),
    >(timervec))));
    // enable machine-mode interrupts.
    w_mstatus(r_mstatus() | MSTATUS_MIE as u64);
    // enable machine-mode timer interrupts.
    w_mie(r_mie() | MIE_MTIE as u64);
}<|MERGE_RESOLUTION|>--- conflicted
+++ resolved
@@ -1,5 +1,3 @@
-<<<<<<< HEAD
-use crate::libc;
 use crate::{
     kernel_main::main_0,
     riscv::{
@@ -7,8 +5,6 @@
         w_mtvec, w_satp, w_tp, MIE_MTIE, MSTATUS_MIE, MSTATUS_MPP_MASK, MSTATUS_MPP_S,
     },
 };
-=======
->>>>>>> 3d7480b5
 extern "C" {
     // assembly code in kernelvec.S for machine-mode timer interrupt.
     #[no_mangle]
@@ -33,86 +29,8 @@
 // qemu puts UART registers here in physical memory.
 // virtio mmio interface
 // local interrupt controller, which contains the timer.
-<<<<<<< HEAD
-pub const CLINT: libc::c_long = 0x2000000 as libc::c_long;
-pub const CLINT_MTIME: libc::c_long = CLINT + 0xbff8 as libc::c_int as libc::c_long;
-=======
 pub const CLINT: i64 = 0x2000000;
 pub const CLINT_MTIME: i64 = CLINT + 0xbff8 as i32 as i64;
-/// which hart (core) is this?
-#[inline]
-unsafe extern "C" fn r_mhartid() -> u64 {
-    let mut x: u64 = 0;
-    llvm_asm!("csrr $0, mhartid" : "=r" (x) : : : "volatile");
-    x
-}
-// Machine Status Register, mstatus
-pub const MSTATUS_MPP_MASK: i64 = (3 as i64) << 11 as i32;
-// previous mode.
-pub const MSTATUS_MPP_S: i64 = (1 as i64) << 11 as i32;
-pub const MSTATUS_MIE: i64 = (1 as i64) << 3 as i32;
-/// machine-mode interrupt enable.
-#[inline]
-unsafe extern "C" fn r_mstatus() -> u64 {
-    let mut x: u64 = 0;
-    llvm_asm!("csrr $0, mstatus" : "=r" (x) : : : "volatile");
-    x
-}
-#[inline]
-unsafe extern "C" fn w_mstatus(mut x: u64) {
-    llvm_asm!("csrw mstatus, $0" : : "r" (x) : : "volatile");
-}
-/// machine exception program counter, holds the
-/// instruction address to which a return from
-/// exception will go.
-#[inline]
-unsafe extern "C" fn w_mepc(mut x: u64) {
-    llvm_asm!("csrw mepc, $0" : : "r" (x) : : "volatile");
-}
-// Machine-mode Interrupt Enable
-// external
-pub const MIE_MTIE: i64 = (1 as i64) << 7 as i32;
-/// timer
-/// software
-#[inline]
-unsafe extern "C" fn r_mie() -> u64 {
-    let mut x: u64 = 0;
-    llvm_asm!("csrr $0, mie" : "=r" (x) : : : "volatile");
-    x
-}
-#[inline]
-unsafe extern "C" fn w_mie(mut x: u64) {
-    llvm_asm!("csrw mie, $0" : : "r" (x) : : "volatile");
-}
-#[inline]
-unsafe extern "C" fn w_medeleg(mut x: u64) {
-    llvm_asm!("csrw medeleg, $0" : : "r" (x) : : "volatile");
-}
-#[inline]
-unsafe extern "C" fn w_mideleg(mut x: u64) {
-    llvm_asm!("csrw mideleg, $0" : : "r" (x) : : "volatile");
-}
-/// Machine-mode interrupt vector
-#[inline]
-unsafe extern "C" fn w_mtvec(mut x: u64) {
-    llvm_asm!("csrw mtvec, $0" : : "r" (x) : : "volatile");
-}
-/// use riscv's sv39 page table scheme.
-/// supervisor address translation and protection;
-/// holds the address of the page table.
-#[inline]
-unsafe extern "C" fn w_satp(mut x: u64) {
-    llvm_asm!("csrw satp, $0" : : "r" (x) : : "volatile");
-}
-#[inline]
-unsafe extern "C" fn w_mscratch(mut x: u64) {
-    llvm_asm!("csrw mscratch, $0" : : "r" (x) : : "volatile");
-}
-#[inline]
-unsafe extern "C" fn w_tp(mut x: u64) {
-    llvm_asm!("mv tp, $0" : : "r" (x) : : "volatile");
-}
->>>>>>> 3d7480b5
 /// entry.S needs one stack per CPU.
 #[repr(align(16))]
 pub struct Stack([i8; 32768]);
