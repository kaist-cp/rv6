--- conflicted
+++ resolved
@@ -1,3 +1,4 @@
+use crate::libc;
 use crate::{
     kernel_main::main_0,
     riscv::{
@@ -31,85 +32,9 @@
 // local interrupt controller, which contains the timer.
 pub const CLINT: i64 = 0x2000000;
 pub const CLINT_MTIME: i64 = CLINT + 0xbff8 as i32 as i64;
-<<<<<<< HEAD
-=======
-/// which hart (core) is this?
-#[inline]
-unsafe extern "C" fn r_mhartid() -> u64 {
-    let mut x: u64 = 0;
-    llvm_asm!("csrr $0, mhartid" : "=r" (x) : : : "volatile");
-    x
-}
-// Machine Status Register, mstatus
-pub const MSTATUS_MPP_MASK: i64 = (3 as i64) << 11 as i32;
-// previous mode.
-pub const MSTATUS_MPP_S: i64 = (1 as i64) << 11 as i32;
-pub const MSTATUS_MIE: i64 = (1 as i64) << 3 as i32;
-/// machine-mode interrupt enable.
-#[inline]
-unsafe extern "C" fn r_mstatus() -> u64 {
-    let mut x: u64 = 0;
-    llvm_asm!("csrr $0, mstatus" : "=r" (x) : : : "volatile");
-    x
-}
-#[inline]
-unsafe extern "C" fn w_mstatus(mut x: u64) {
-    llvm_asm!("csrw mstatus, $0" : : "r" (x) : : "volatile");
-}
-/// machine exception program counter, holds the
-/// instruction address to which a return from
-/// exception will go.
-#[inline]
-unsafe extern "C" fn w_mepc(mut x: u64) {
-    llvm_asm!("csrw mepc, $0" : : "r" (x) : : "volatile");
-}
-// Machine-mode Interrupt Enable
-// external
-pub const MIE_MTIE: i64 = (1 as i64) << 7 as i32;
-/// timer
-/// software
-#[inline]
-unsafe extern "C" fn r_mie() -> u64 {
-    let mut x: u64 = 0;
-    llvm_asm!("csrr $0, mie" : "=r" (x) : : : "volatile");
-    x
-}
-#[inline]
-unsafe extern "C" fn w_mie(mut x: u64) {
-    llvm_asm!("csrw mie, $0" : : "r" (x) : : "volatile");
-}
-#[inline]
-unsafe extern "C" fn w_medeleg(mut x: u64) {
-    llvm_asm!("csrw medeleg, $0" : : "r" (x) : : "volatile");
-}
-#[inline]
-unsafe extern "C" fn w_mideleg(mut x: u64) {
-    llvm_asm!("csrw mideleg, $0" : : "r" (x) : : "volatile");
-}
-/// Machine-mode interrupt vector
-#[inline]
-unsafe extern "C" fn w_mtvec(mut x: u64) {
-    llvm_asm!("csrw mtvec, $0" : : "r" (x) : : "volatile");
-}
-/// use riscv's sv39 page table scheme.
-/// supervisor address translation and protection;
-/// holds the address of the page table.
-#[inline]
-unsafe extern "C" fn w_satp(mut x: u64) {
-    llvm_asm!("csrw satp, $0" : : "r" (x) : : "volatile");
-}
-#[inline]
-unsafe extern "C" fn w_mscratch(mut x: u64) {
-    llvm_asm!("csrw mscratch, $0" : : "r" (x) : : "volatile");
-}
-#[inline]
-unsafe extern "C" fn w_tp(mut x: u64) {
-    llvm_asm!("mv tp, $0" : : "r" (x) : : "volatile");
-}
->>>>>>> 6ae222d8
 /// entry.S needs one stack per CPU.
 #[repr(align(16))]
-pub struct Stack([i8; 32768]);
+pub struct Stack([libc::c_char; 32768]);
 #[no_mangle]
 pub static mut stack0: Stack = Stack([0; 32768]);
 // scratch area for timer interrupt, one per CPU.
